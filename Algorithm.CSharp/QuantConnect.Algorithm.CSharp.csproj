﻿<?xml version="1.0" encoding="utf-8"?>
<Project ToolsVersion="12.0" DefaultTargets="Build" xmlns="http://schemas.microsoft.com/developer/msbuild/2003">
  <Import Project="..\packages\Microsoft.CodeAnalysis.FxCopAnalyzers.2.9.3\build\Microsoft.CodeAnalysis.FxCopAnalyzers.props" Condition="Exists('..\packages\Microsoft.CodeAnalysis.FxCopAnalyzers.2.9.3\build\Microsoft.CodeAnalysis.FxCopAnalyzers.props')" />
  <Import Project="..\packages\Microsoft.NetFramework.Analyzers.2.9.3\build\Microsoft.NetFramework.Analyzers.props" Condition="Exists('..\packages\Microsoft.NetFramework.Analyzers.2.9.3\build\Microsoft.NetFramework.Analyzers.props')" />
  <Import Project="..\packages\Microsoft.NetCore.Analyzers.2.9.3\build\Microsoft.NetCore.Analyzers.props" Condition="Exists('..\packages\Microsoft.NetCore.Analyzers.2.9.3\build\Microsoft.NetCore.Analyzers.props')" />
  <Import Project="..\packages\Microsoft.CodeQuality.Analyzers.2.9.3\build\Microsoft.CodeQuality.Analyzers.props" Condition="Exists('..\packages\Microsoft.CodeQuality.Analyzers.2.9.3\build\Microsoft.CodeQuality.Analyzers.props')" />
  <Import Project="..\packages\Microsoft.CodeAnalysis.VersionCheckAnalyzer.2.9.3\build\Microsoft.CodeAnalysis.VersionCheckAnalyzer.props" Condition="Exists('..\packages\Microsoft.CodeAnalysis.VersionCheckAnalyzer.2.9.3\build\Microsoft.CodeAnalysis.VersionCheckAnalyzer.props')" />
  <Import Project="$(MSBuildExtensionsPath)\$(MSBuildToolsVersion)\Microsoft.Common.props" Condition="Exists('$(MSBuildExtensionsPath)\$(MSBuildToolsVersion)\Microsoft.Common.props')" />
  <PropertyGroup>
    <Configuration Condition=" '$(Configuration)' == '' ">Debug</Configuration>
    <Platform Condition=" '$(Platform)' == '' ">AnyCPU</Platform>
    <ProjectGuid>{39A81C16-A1E8-425E-A8F2-1433ADB80228}</ProjectGuid>
    <OutputType>Library</OutputType>
    <AppDesignerFolder>Properties</AppDesignerFolder>
    <RootNamespace>QuantConnect.Algorithm.CSharp</RootNamespace>
    <AssemblyName>QuantConnect.Algorithm.CSharp</AssemblyName>
    <TargetFrameworkVersion>v4.6.2</TargetFrameworkVersion>
    <FileAlignment>512</FileAlignment>
    <LangVersion>6</LangVersion>
    <TargetFrameworkProfile />
    <NuGetPackageImportStamp>
    </NuGetPackageImportStamp>
    <CodeAnalysisRuleSet>..\QuantConnect.ruleset</CodeAnalysisRuleSet>
  </PropertyGroup>
  <PropertyGroup Condition=" '$(Configuration)|$(Platform)' == 'Debug|AnyCPU' ">
    <DebugSymbols>true</DebugSymbols>
    <DebugType>full</DebugType>
    <Optimize>false</Optimize>
    <OutputPath>bin\Debug\</OutputPath>
    <DefineConstants>DEBUG;TRACE</DefineConstants>
    <ErrorReport>prompt</ErrorReport>
    <WarningLevel>4</WarningLevel>
    <LangVersion>6</LangVersion>
    <CodeAnalysisRuleSet>..\QuantConnect.ruleset</CodeAnalysisRuleSet>
  </PropertyGroup>
  <PropertyGroup Condition=" '$(Configuration)|$(Platform)' == 'Release|AnyCPU' ">
    <DebugType>pdbonly</DebugType>
    <Optimize>true</Optimize>
    <OutputPath>bin\Release\</OutputPath>
    <DefineConstants>TRACE</DefineConstants>
    <ErrorReport>prompt</ErrorReport>
    <WarningLevel>4</WarningLevel>
    <LangVersion>6</LangVersion>
    <CodeAnalysisRuleSet>..\QuantConnect.ruleset</CodeAnalysisRuleSet>
  </PropertyGroup>
  <ItemGroup>
    <Reference Include="Accord, Version=3.6.0.0, Culture=neutral, PublicKeyToken=fa1a88e29555ccf7, processorArchitecture=MSIL">
      <HintPath>..\packages\Accord.3.6.0\lib\net462\Accord.dll</HintPath>
    </Reference>
    <Reference Include="Accord.Fuzzy, Version=3.6.0.0, Culture=neutral, PublicKeyToken=fa1a88e29555ccf7, processorArchitecture=MSIL">
      <HintPath>..\packages\Accord.Fuzzy.3.6.0\lib\net462\Accord.Fuzzy.dll</HintPath>
    </Reference>
    <Reference Include="Accord.MachineLearning, Version=3.6.0.0, Culture=neutral, PublicKeyToken=fa1a88e29555ccf7, processorArchitecture=MSIL">
      <HintPath>..\packages\Accord.MachineLearning.3.6.0\lib\net462\Accord.MachineLearning.dll</HintPath>
    </Reference>
    <Reference Include="Accord.Math, Version=3.6.0.0, Culture=neutral, PublicKeyToken=fa1a88e29555ccf7, processorArchitecture=MSIL">
      <HintPath>..\packages\Accord.Math.3.6.0\lib\net462\Accord.Math.dll</HintPath>
    </Reference>
    <Reference Include="Accord.Math.Core, Version=3.6.0.0, Culture=neutral, PublicKeyToken=fa1a88e29555ccf7, processorArchitecture=MSIL">
      <HintPath>..\packages\Accord.Math.3.6.0\lib\net462\Accord.Math.Core.dll</HintPath>
    </Reference>
    <Reference Include="Accord.Statistics, Version=3.6.0.0, Culture=neutral, PublicKeyToken=fa1a88e29555ccf7, processorArchitecture=MSIL">
      <HintPath>..\packages\Accord.Statistics.3.6.0\lib\net462\Accord.Statistics.dll</HintPath>
    </Reference>
    <Reference Include="DynamicInterop, Version=0.7.4.0, Culture=neutral, processorArchitecture=MSIL">
      <HintPath>..\packages\DynamicInterop.0.7.4\lib\net40\DynamicInterop.dll</HintPath>
    </Reference>
    <Reference Include="MathNet.Numerics, Version=3.19.0.0, Culture=neutral, processorArchitecture=MSIL">
      <HintPath>..\packages\MathNet.Numerics.3.19.0\lib\net40\MathNet.Numerics.dll</HintPath>
    </Reference>
    <Reference Include="Newtonsoft.Json, Version=10.0.0.0, Culture=neutral, PublicKeyToken=30ad4fe6b2a6aeed, processorArchitecture=MSIL">
      <HintPath>..\packages\Newtonsoft.Json.10.0.3\lib\net45\Newtonsoft.Json.dll</HintPath>
    </Reference>
    <Reference Include="NodaTime, Version=1.3.0.0, Culture=neutral, PublicKeyToken=4226afe0d9b296d1, processorArchitecture=MSIL">
      <HintPath>..\packages\NodaTime.1.3.4\lib\net35-Client\NodaTime.dll</HintPath>
    </Reference>
    <Reference Include="RDotNet, Version=1.6.5.0, Culture=neutral, processorArchitecture=MSIL">
      <HintPath>..\packages\R.NET.Community.1.6.5\lib\net40\RDotNet.dll</HintPath>
    </Reference>
    <Reference Include="RDotNet.NativeLibrary, Version=1.6.5.0, Culture=neutral, processorArchitecture=MSIL">
      <HintPath>..\packages\R.NET.Community.1.6.5\lib\net40\RDotNet.NativeLibrary.dll</HintPath>
    </Reference>
    <Reference Include="System" />
    <Reference Include="System.Core" />
    <Reference Include="System.Drawing" />
    <Reference Include="System.Numerics" />
    <Reference Include="System.Xml.Linq" />
    <Reference Include="System.Data.DataSetExtensions" />
    <Reference Include="Microsoft.CSharp" />
    <Reference Include="System.Data" />
    <Reference Include="System.Xml" />
  </ItemGroup>
  <PropertyGroup>
    <IsWindows>false</IsWindows>
    <IsWindows Condition="'$(OS)' == 'Windows_NT'">true</IsWindows>
    <IsOSX>false</IsOSX>
    <IsOSX Condition="'$(IsWindows)' != 'true' AND '$([System.Runtime.InteropServices.RuntimeInformation]::IsOSPlatform($([System.Runtime.InteropServices.OSPlatform]::OSX)))' == 'true'">true</IsOSX>
    <IsLinux>false</IsLinux>
    <IsLinux Condition="'$(IsWindows)' != 'true' AND '$(IsOSX)' != 'true' AND '$([System.Runtime.InteropServices.RuntimeInformation]::IsOSPlatform($([System.Runtime.InteropServices.OSPlatform]::Linux)))' == 'true'">true</IsLinux>
  </PropertyGroup>
  <PropertyGroup Condition="'$(Configuration)|$(Platform)' == 'DebugDocker|AnyCPU'">
    <DebugSymbols>true</DebugSymbols>
    <OutputPath>bin\Debug\</OutputPath>
    <DefineConstants>DEBUG;TRACE</DefineConstants>
    <DebugType>portable</DebugType>
    <PlatformTarget>AnyCPU</PlatformTarget>
    <LangVersion>6</LangVersion>
    <ErrorReport>prompt</ErrorReport>
    <CodeAnalysisRuleSet>..\QuantConnect.ruleset</CodeAnalysisRuleSet>
  </PropertyGroup>
  <Target Name="PrintRID" BeforeTargets="Build">
    <Message Text="IsWindows $(IsWindows)" Importance="high" />
    <Message Text="IsOSX $(IsOSX)" Importance="high" />
    <Message Text="IsLinux $(IsLinux)" Importance="high" />
    <Message Text="ForceLinuxBuild $(ForceLinuxBuild)" Importance="high" />
  </Target>
  <Choose>
    <When Condition="$(IsWindows) AND '$(ForceLinuxBuild)' != 'true'">
      <ItemGroup>
        <Reference Include="Python.Runtime, Version=1.0.5.30, Culture=neutral, processorArchitecture=MSIL">
          <HintPath>..\packages\QuantConnect.pythonnet.1.0.5.30\lib\win\Python.Runtime.dll</HintPath>
        </Reference>
      </ItemGroup>
    </When>
    <When Condition="$(IsLinux) OR '$(ForceLinuxBuild)' == 'true'">
      <ItemGroup>
        <Reference Include="Python.Runtime, Version=1.0.5.30, Culture=neutral, processorArchitecture=MSIL">
          <HintPath>..\packages\QuantConnect.pythonnet.1.0.5.30\lib\linux\Python.Runtime.dll</HintPath>
        </Reference>
      </ItemGroup>
    </When>
    <When Condition="$(IsOSX) AND '$(ForceLinuxBuild)' != 'true'">
      <ItemGroup>
        <Reference Include="Python.Runtime, Version=1.0.5.30, Culture=neutral, processorArchitecture=MSIL">
          <HintPath>..\packages\QuantConnect.pythonnet.1.0.5.30\lib\osx\Python.Runtime.dll</HintPath>
        </Reference>
      </ItemGroup>
    </When>
  </Choose>
  <ItemGroup>
    <Compile Include="..\Common\Properties\SharedAssemblyInfo.cs">
      <Link>Properties\SharedAssemblyInfo.cs</Link>
    </Compile>
    <Compile Include="AddAlphaModelAlgorithm.cs" />
<<<<<<< HEAD
    <Compile Include="CustomBuyingPowerModelAlgorithm.cs" />
=======
    <Compile Include="AddOptionContractExpiresRegressionAlgorithm.cs" />
    <Compile Include="ScaledFillForwardDataRegressionAlgorithm.cs" />
>>>>>>> 90e2c484
    <Compile Include="DailyHistoryForDailyResolutionRegressionAlgorithm.cs" />
    <Compile Include="DailyHistoryForMinuteResolutionRegressionAlgorithm.cs" />
    <Compile Include="ExtendedMarketHoursHistoryRegressionAlgorithm.cs" />
    <Compile Include="EquityTickQuoteAdjustedModeRegressionAlgorithm.cs" />
    <Compile Include="AddOptionContractFromUniverseRegressionAlgorithm.cs" />
    <Compile Include="CoarseFineOptionUniverseChainRegressionAlgorithm.cs" />
    <Compile Include="OptionChainedAndUniverseSelectionRegressionAlgorithm.cs" />
    <Compile Include="SwitchDataModeRegressionAlgorithm.cs" />
    <Compile Include="AddRemoveOptionUniverseRegressionAlgorithm.cs" />
    <Compile Include="AddRemoveSecurityRegressionAlgorithm.cs" />
    <Compile Include="AddRiskManagementAlgorithm.cs" />
    <Compile Include="AddUniverseSelectionModelAlgorithm.cs" />
    <Compile Include="AddUniverseSelectionModelCoarseAlgorithm.cs" />
    <Compile Include="Alphas\GasAndCrudeOilEnergyCorrelationAlpha.cs" />
    <Compile Include="Alphas\GreenblattMagicFormulaAlpha.cs" />
    <Compile Include="Alphas\IntradayReversalCurrencyMarketsAlpha.cs" />
    <Compile Include="Alphas\ShareClassMeanReversionAlpha.cs" />
    <Compile Include="Alphas\SykesShortMicroCapAlpha.cs" />
    <Compile Include="Alphas\GlobalEquityMeanReversionIBSAlpha.cs" />
    <Compile Include="Alphas\MeanReversionLunchBreakAlpha.cs" />
    <Compile Include="Alphas\RebalancingLeveragedETFAlpha.cs" />
    <Compile Include="Alphas\TriangleExchangeRateArbitrageAlpha.cs" />
    <Compile Include="Alphas\TripleLeveragedETFPairVolatilityDecayAlpha.cs" />
    <Compile Include="Alphas\VixDualThrustAlpha.cs" />
    <Compile Include="AltData\CachedAlternativeDataAlgorithm.cs" />
    <Compile Include="AltData\BenzingaNewsAlgorithm.cs" />
    <Compile Include="AltData\SECReport8KAlgorithm.cs" />
    <Compile Include="AltData\SmartInsiderTransactionAlgorithm.cs" />
    <Compile Include="AltData\USTreasuryYieldCurveRateAlgorithm.cs" />
    <Compile Include="AltData\TradingEconomicsAlgorithm.cs" />
    <Compile Include="AltData\TiingoNewsAlgorithm.cs" />
    <Compile Include="AutomaticIndicatorWarmupDataTypeRegressionAlgorithm.cs" />
    <Compile Include="AutomaticIndicatorWarmupRegressionAlgorithm.cs" />
    <Compile Include="BacktestingBrokerageRegressionAlgorithm.cs" />
    <Compile Include="ExtendedMarketTradingRegressionAlgorithm.cs" />
    <Compile Include="CoarseTiingoNewsUniverseSelectionAlgorithm.cs" />
    <Compile Include="DelistedFutureLiquidateRegressionAlgorithm.cs" />
    <Compile Include="EmaCrossFuturesFrontMonthAlgorithm.cs" />
    <Compile Include="OpenInterestFuturesRegressionAlgorithm.cs" />
    <Compile Include="CustomPartialFillModelAlgorithm.cs" />
    <Compile Include="EquityTradeAndQuotesRegressionAlgorithm.cs" />
    <Compile Include="BasicTemplateConstituentUniverseAlgorithm.cs" />
    <Compile Include="ConsolidateRegressionAlgorithm.cs" />
    <Compile Include="DefaultResolutionRegressionAlgorithm.cs" />
    <Compile Include="BasicPythonIntegrationTemplateAlgorithm.cs" />
    <Compile Include="BasicSetAccountCurrencyAlgorithm.cs" />
    <Compile Include="FineFundamentalFilteredUniverseRegressionAlgorithm.cs" />
    <Compile Include="FutureSharingTickerRegressionAlgorithm.cs" />
    <Compile Include="LongOnlyAlphaStreamAlgorithm.cs" />
    <Compile Include="Benchmarks\SECReportBenchmarkAlgorithm.cs" />
    <Compile Include="Benchmarks\SmartInsiderEventBenchmarkAlgorithm.cs" />
    <Compile Include="CustomBenchmarkRegressionAlgorithm.cs" />
    <Compile Include="CustomDataAddDataOnSecuritiesChangedRegressionAlgorithm.cs" />
    <Compile Include="CustomDataAddDataCoarseSelectionRegressionAlgorithm.cs" />
    <Compile Include="CustomDataAddDataRegressionAlgorithm.cs" />
    <Compile Include="DynamicSecurityDataAlgorithm.cs" />
    <Compile Include="ConfidenceWeightedFrameworkAlgorithm.cs" />
    <Compile Include="AccumulativeInsightPortfolioRegressionAlgorithm.cs" />
    <Compile Include="EqualWeightingPortfolioConstructionModelFutureRegressionAlgorithm.cs" />
    <Compile Include="FreePortfolioValueRegressionAlgorithm.cs" />
    <Compile Include="LeveragePrecedenceRegressionAlgorithm.cs" />
    <Compile Include="LiquidETFUniverseFrameworkAlgorithm.cs" />
    <Compile Include="MarginCallClosedMarketRegressionAlgorithm.cs" />
    <Compile Include="MarginRemainingRegressionAlgorithm.cs" />
    <Compile Include="NoMarginCallExpectedRegressionAlgorithm.cs" />
    <Compile Include="ObjectStoreExampleAlgorithm.cs" />
    <Compile Include="OrderImmutabilityRegressionAlgorithm.cs" />
    <Compile Include="OrderSubmissionDataRegressionAlgorithm.cs" />
    <Compile Include="RegisterIndicatorRegressionAlgorithm.cs" />
    <Compile Include="ScheduledEventsOrderRegressionAlgorithm.cs" />
    <Compile Include="SectorWeightingFrameworkAlgorithm.cs" />
    <Compile Include="OnEndOfDayAddDataRegressionAlgorithm.cs" />
    <Compile Include="PortfolioRebalanceOnCustomFuncRegressionAlgorithm.cs" />
    <Compile Include="PortfolioRebalanceOnDateRulesRegressionAlgorithm.cs" />
    <Compile Include="PortfolioRebalanceOnInsightChangesRegressionAlgorithm.cs" />
    <Compile Include="PortfolioRebalanceOnSecurityChangesRegressionAlgorithm.cs" />
    <Compile Include="ResolutionSwitchingAlgorithm.cs" />
    <Compile Include="SetHoldingsFutureRegressionAlgorithm.cs" />
    <Compile Include="StringToSymbolImplicitConversionRegressionAlgorithm.cs" />
    <Compile Include="TimeRulesDefaultTimeZoneRegressionAlgorithm.cs" />
    <Compile Include="SetHoldingsMultipleTargetsRegressionAlgorithm.cs" />
    <Compile Include="SetHoldingsMarketOnOpenRegressionAlgorithm.cs" />
    <Compile Include="SmartInsiderDataAlgorithm.cs" />
    <Compile Include="BasicTemplateAlgorithm.cs" />
    <Compile Include="Benchmarks\StatefulCoarseUniverseSelectionBenchmark.cs" />
    <Compile Include="Benchmarks\StatelessCoarseUniverseSelectionBenchmark.cs" />
    <Compile Include="CapmAlphaRankingFrameworkAlgorithm.cs" />
    <Compile Include="CustomUniverseWithBenchmarkRegressionAlgorithm.cs" />
    <Compile Include="CoarseSelectionTimeRegressionAlgorithm.cs" />
    <Compile Include="CustomUniverseSelectionRegressionAlgorithm.cs" />
    <Compile Include="OnEndOfDayRegressionAlgorithm.cs" />
    <Compile Include="TrainingInitializeRegressionAlgorithm.cs" />
    <Compile Include="TrainingExampleAlgorithm.cs" />
    <Compile Include="UniverseSharingSubscriptionTradableRegressionAlgorithm.cs" />
    <Compile Include="UniverseUnchangedRegressionAlgorithm.cs" />
    <Compile Include="USTreasuryYieldCurveDataAlgorithm.cs" />
    <Compile Include="SECReportDataAlgorithm.cs" />
    <Compile Include="CustomDataUsingMapFileRegressionAlgorithm.cs" />
    <Compile Include="ConstituentsUniverseDataGeneratorAlgorithm.cs" />
    <Compile Include="ConstituentsUniverseRegressionAlgorithm.cs" />
    <Compile Include="G10CurrencySelectionModelFrameworkAlgorithm.cs" />
    <Compile Include="ExpiryHelperAlphaModelFrameworkAlgorithm.cs" />
    <Compile Include="CfdTimeZonesRegressionAlgorithm.cs" />
    <Compile Include="EmitInsightCryptoCashAccountType.cs" />
    <Compile Include="EmitInsightsAlgorithm.cs" />
    <Compile Include="EmitInsightNoAlphaModelAlgorithm.cs" />
    <Compile Include="CoarseNoLookAheadBiasAlgorithm.cs" />
    <Compile Include="ConvertToFrameworkAlgorithm.cs" />
    <Compile Include="HistoryWithSymbolChangesRegressionAlgorithm.cs" />
    <Compile Include="FeeModelNotUsingAccountCurrency.cs" />
    <Compile Include="InsightWeightingFrameworkAlgorithm.cs" />
    <Compile Include="MaximumPortfolioDrawdownFrameworkAlgorithm.cs" />
    <Compile Include="CompositeRiskManagementModelFrameworkAlgorithm.cs" />
    <Compile Include="ProcessSplitSymbolsRegressionAlgorithm.cs" />
    <Compile Include="RawPricesUniverseRegressionAlgorithm.cs" />
    <Compile Include="SetAccountCurrencyCashBuyingPowerModelRegressionAlgorithm.cs" />
    <Compile Include="SetAccountCurrencySecurityMarginModelRegressionAlgorithm.cs" />
    <Compile Include="SetCashOnDataRegressionAlgorithm.cs" />
    <Compile Include="SmaCrossUniverseSelectionAlgorithm.cs" />
    <Compile Include="StartingCapitalRegressionAlgorithm.cs" />
    <Compile Include="StopLossOnOrderEventRegressionAlgorithm.cs" />
    <Compile Include="TotalPortfolioValueRegressionAlgorithm.cs" />
    <Compile Include="TradingEconomicsCalendarIndicatorAlgorithm.cs" />
    <Compile Include="TrailingStopRiskFrameworkAlgorithm.cs" />
    <Compile Include="BasicTemplateFuturesFrameworkAlgorithm.cs" />
    <Compile Include="BasicTemplateOptionsFrameworkAlgorithm.cs" />
    <Compile Include="BlackLittermanPortfolioOptimizationFrameworkAlgorithm.cs" />
    <Compile Include="DailyResolutionSplitRegressionAlgorithm.cs" />
    <Compile Include="MeanVarianceOptimizationFrameworkAlgorithm.cs" />
    <Compile Include="TiingoPriceAlgorithm.cs" />
    <Compile Include="OptionExpiryDateOnHolidayCase.cs" />
    <Compile Include="OptionDataNullReferenceRegressionAlgorithm.cs" />
    <Compile Include="CancelOpenOrdersRegressionAlgorithm.cs" />
    <Compile Include="OptionDelistedDataRegressionAlgorithm.cs" />
    <Compile Include="PearsonCorrelationPairsTradingAlphaModelFrameworkAlgorithm.cs" />
    <Compile Include="RawPricesCoarseUniverseAlgorithm.cs" />
    <Compile Include="CompositeAlphaModelFrameworkAlgorithm.cs" />
    <Compile Include="SectorExposureRiskFrameworkAlgorithm.cs" />
    <Compile Include="DuplicateSecurityWithBenchmarkRegressionAlgorithm.cs" />
    <Compile Include="BasicTemplateCryptoAlgorithm.cs" />
    <Compile Include="BasicTemplateCryptoFrameworkAlgorithm.cs" />
    <Compile Include="BasicTemplateIntrinioEconomicData.cs" />
    <Compile Include="BasicTemplateFrameworkAlgorithm.cs" />
    <Compile Include="BasicTemplateLibrary.cs" />
    <Compile Include="Benchmarks\EmptyMinute400EquityBenchmark.cs" />
    <Compile Include="Benchmarks\BasicTemplateBenchmark.cs" />
    <Compile Include="Benchmarks\EmptySingleSecuritySecondEquityBenchmark.cs" />
    <Compile Include="CustomFrameworkModelsAlgorithm.cs" />
    <Compile Include="EmaCrossUniverseSelectionFrameworkAlgorithm.cs" />
    <Compile Include="FinancialAdvisorDemoAlgorithm.cs" />
    <Compile Include="ForexInternalFeedOnDataHigherResolutionRegressionAlgorithm.cs" />
    <Compile Include="ForexInternalFeedOnDataSameResolutionRegressionAlgorithm.cs" />
    <Compile Include="RollingWindowAlgorithm.cs" />
    <Compile Include="BasicTemplateDailyAlgorithm.cs" />
    <Compile Include="CallingRFromCSharp.cs" />
    <Compile Include="FuturesMomentumAlgorithm.cs" />
    <Compile Include="BasicTemplateFuturesConsolidationAlgorithm.cs" />
    <Compile Include="BasicTemplateFuturesHistoryAlgorithm.cs" />
    <Compile Include="BasicTemplateMultiAssetAlgorithm.cs" />
    <Compile Include="FilteredIdentityAlgorithm.cs" />
    <Compile Include="OptionExerciseAssignRegressionAlgorithm.cs" />
    <Compile Include="BasicTemplateOptionsFilterUniverseAlgorithm.cs" />
    <Compile Include="BasicTemplateOptionsHistoryAlgorithm.cs" />
    <Compile Include="BasicTemplateOptionTradesAlgorithm.cs" />
    <Compile Include="OptionChainConsistencyRegressionAlgorithm.cs" />
    <Compile Include="OptionOpenInterestRegressionAlgorithm.cs" />
    <Compile Include="RegressionChannelAlgorithm.cs" />
    <Compile Include="BasicTemplateFuturesAlgorithm.cs" />
    <Compile Include="BasicTemplateOptionStrategyAlgorithm.cs" />
    <Compile Include="CoarseFineFundamentalRegressionAlgorithm.cs" />
    <Compile Include="CoarseFineFundamentalComboAlgorithm.cs" />
    <Compile Include="FuzzyInferenceAlgorithm.cs" />
    <Compile Include="OptionRenameRegressionAlgorithm.cs" />
    <Compile Include="OptionSplitRegressionAlgorithm.cs" />
    <Compile Include="PortfolioOptimizationNumericsAlgorithm.cs" />
    <Compile Include="BasicTemplateForexAlgorithm.cs" />
    <Compile Include="AccordVectorMachinesAlgorithm.cs" />
    <Compile Include="BasicTemplateOptionsAlgorithm.cs" />
    <Compile Include="CoarseFundamentalTop3Algorithm.cs" />
    <Compile Include="CustomBenchmarkAlgorithm.cs" />
    <Compile Include="CustomBrokerageMessageHandlerAlgorithm.cs" />
    <Compile Include="FractionalQuantityRegressionAlgorithm.cs" />
    <Compile Include="CustomDataRegressionAlgorithm.cs" />
    <Compile Include="CustomDataUniverseAlgorithm.cs" />
    <Compile Include="CustomModelsAlgorithm.cs" />
    <Compile Include="CustomSecurityInitializerAlgorithm.cs">
      <SubType>Code</SubType>
    </Compile>
    <Compile Include="DelistingEventsAlgorithm.cs" />
    <Compile Include="DropboxBaseDataUniverseSelectionAlgorithm.cs" />
    <Compile Include="HistoryAlgorithm.cs" />
    <Compile Include="IndicatorWarmupAlgorithm.cs" />
    <Compile Include="LimitFillRegressionAlgorithm.cs" />
    <Compile Include="BasicTemplateFillForwardAlgorithm.cs" />
    <Compile Include="BrokerageModelAlgorithm.cs" />
    <Compile Include="BubbleAlgorithm.cs" />
    <Compile Include="CustomChartingAlgorithm.cs" />
    <Compile Include="CustomDataBitcoinAlgorithm.cs" />
    <Compile Include="CustomDataNIFTYAlgorithm.cs" />
    <Compile Include="DailyAlgorithm.cs" />
    <Compile Include="DataConsolidationAlgorithm.cs" />
    <Compile Include="DisplacedMovingAverageRibbon.cs" />
    <Compile Include="DividendAlgorithm.cs" />
    <Compile Include="ETFGlobalRotationAlgorithm.cs" />
    <Compile Include="IndicatorSuiteAlgorithm.cs" />
    <Compile Include="LiveFeaturesAlgorithm.cs" />
    <Compile Include="OpeningBreakoutAlgorithm.cs" />
    <Compile Include="DropboxUniverseSelectionAlgorithm.cs" />
    <Compile Include="ParameterizedAlgorithm.cs" />
    <Compile Include="HourReverseSplitRegressionAlgorithm.cs" />
    <Compile Include="HourSplitRegressionAlgorithm.cs" />
    <Compile Include="ScheduledUniverseSelectionModelRegressionAlgorithm.cs" />
    <Compile Include="StandardDeviationExecutionModelRegressionAlgorithm.cs" />
    <Compile Include="TimeInForceAlgorithm.cs" />
    <Compile Include="UniverseSelectionDefinitionsAlgorithm.cs" />
    <Compile Include="UniverseSharingSecurityDifferentSubscriptionRequestRegressionAlgorithm.cs" />
    <Compile Include="UniverseSharingSubscriptionRequestRegressionAlgorithm.cs" />
    <Compile Include="EstimizeDataAlgorithm.cs" />
    <Compile Include="USEnergyInformationAdministrationAlgorithm.cs" />
    <Compile Include="UserDefinedUniverseAlgorithm.cs" />
    <Compile Include="VolumeWeightedAveragePriceExecutionModelRegressionAlgorithm.cs" />
    <Compile Include="WarmupAlgorithm.cs" />
    <Compile Include="WarmupConversionRatesRegressionAlgorithm.cs" />
    <Compile Include="WarmupHistoryAlgorithm.cs" />
    <Compile Include="MACDTrendAlgorithm.cs" />
    <Compile Include="MarginCallEventsAlgorithm.cs" />
    <Compile Include="MarketOnOpenOnCloseAlgorithm.cs" />
    <Compile Include="MovingAverageCrossAlgorithm.cs" />
    <Compile Include="MultipleSymbolConsolidationAlgorithm.cs" />
    <Compile Include="Properties\AssemblyInfo.cs" />
    <Compile Include="QuandlFuturesDataAlgorithm.cs" />
    <Compile Include="QuandlImporterAlgorithm.cs" />
    <Compile Include="RegressionAlgorithm.cs" />
    <Compile Include="RenkoConsolidatorAlgorithm.cs" />
    <Compile Include="ScheduledEventsAlgorithm.cs" />
    <Compile Include="ScheduledQueuingAlgorithm.cs" />
    <Compile Include="StressSymbolsAlgorithm.cs" />
    <Compile Include="StressSymbols.cs" />
    <Compile Include="TickDataFilteringAlgorithm.cs" />
    <Compile Include="EmaCrossUniverseSelectionAlgorithm.cs" />
    <Compile Include="UniverseSelectionRegressionAlgorithm.cs" />
    <Compile Include="UpdateOrderLiveTestAlgorithm.cs" />
    <Compile Include="UpdateOrderRegressionAlgorithm.cs" />
    <Compile Include="OrderTicketDemoAlgorithm.cs" />
    <Compile Include="WarmupIndicatorRegressionAlgorithm.cs" />
    <Compile Include="InceptionDateSelectionRegressionAlgorithm.cs" />
    <Compile Include="WeeklyUniverseSelectionRegressionAlgorithm.cs" />
    <Compile Include="OptionChainProviderAlgorithm.cs" />
    <Compile Include="ConstituentsQC500GeneratorAlgorithm.cs" />
    <Compile Include="CustomDataIndicatorExtensionsAlgorithm.cs" />
    <Compile Include="Benchmarks\ScheduledEventsBenchmark.cs" />
    <Compile Include="Benchmarks\HistoryRequestBenchmark.cs" />
    <Compile Include="Benchmarks\CoarseFineUniverseSelectionBenchmark.cs" />
    <Compile Include="Benchmarks\IndicatorRibbonBenchmark.cs" />
    <Compile Include="ZeroFeeRegressionAlgorithm.cs" />
  </ItemGroup>
  <ItemGroup>
    <ProjectReference Include="..\Algorithm.Framework\QuantConnect.Algorithm.Framework.csproj">
      <Project>{75981418-7246-4b91-b136-482728e02901}</Project>
      <Name>QuantConnect.Algorithm.Framework</Name>
    </ProjectReference>
    <ProjectReference Include="..\Algorithm\QuantConnect.Algorithm.csproj">
      <Project>{3240aca4-bdd4-4d24-ac36-bbb651c39212}</Project>
      <Name>QuantConnect.Algorithm</Name>
    </ProjectReference>
    <ProjectReference Include="..\Common\QuantConnect.csproj">
      <Project>{2545c0b4-fabb-49c9-8dd1-9ad7ee23f86b}</Project>
      <Name>QuantConnect</Name>
    </ProjectReference>
    <ProjectReference Include="..\Indicators\QuantConnect.Indicators.csproj">
      <Project>{73fb2522-c3ed-4e47-8e3d-afad48a6b888}</Project>
      <Name>QuantConnect.Indicators</Name>
    </ProjectReference>
  </ItemGroup>
  <ItemGroup>
    <None Include="app.config">
      <SubType>Designer</SubType>
    </None>
    <None Include="packages.config">
      <SubType>Designer</SubType>
    </None>
  </ItemGroup>
  <ItemGroup>
    <WCFMetadata Include="Connected Services\" />
  </ItemGroup>
  <ItemGroup>
    <Analyzer Include="..\packages\Microsoft.CodeAnalysis.VersionCheckAnalyzer.2.9.3\analyzers\dotnet\Microsoft.CodeAnalysis.VersionCheckAnalyzer.dll" />
    <Analyzer Include="..\packages\Microsoft.CodeQuality.Analyzers.2.9.3\analyzers\dotnet\cs\Humanizer.dll" />
    <Analyzer Include="..\packages\Microsoft.CodeQuality.Analyzers.2.9.3\analyzers\dotnet\cs\Microsoft.CodeQuality.Analyzers.dll" />
    <Analyzer Include="..\packages\Microsoft.CodeQuality.Analyzers.2.9.3\analyzers\dotnet\cs\Microsoft.CodeQuality.CSharp.Analyzers.dll" />
    <Analyzer Include="..\packages\Microsoft.NetCore.Analyzers.2.9.3\analyzers\dotnet\cs\Microsoft.NetCore.Analyzers.dll" />
    <Analyzer Include="..\packages\Microsoft.NetCore.Analyzers.2.9.3\analyzers\dotnet\cs\Microsoft.NetCore.CSharp.Analyzers.dll" />
    <Analyzer Include="..\packages\Microsoft.NetFramework.Analyzers.2.9.3\analyzers\dotnet\cs\Microsoft.NetFramework.Analyzers.dll" />
    <Analyzer Include="..\packages\Microsoft.NetFramework.Analyzers.2.9.3\analyzers\dotnet\cs\Microsoft.NetFramework.CSharp.Analyzers.dll" />
  </ItemGroup>
  <ItemGroup>
    <Compile Include="DaylightSavingTimeHistoryRegressionAlgorithm.cs" />
  </ItemGroup>
  <Import Project="$(MSBuildToolsPath)\Microsoft.CSharp.targets" />
  <Target Name="EnsureNuGetPackageBuildImports" BeforeTargets="PrepareForBuild">
    <PropertyGroup>
      <ErrorText>This project references NuGet package(s) that are missing on this computer. Use NuGet Package Restore to download them.  For more information, see http://go.microsoft.com/fwlink/?LinkID=322105. The missing file is {0}.</ErrorText>
    </PropertyGroup>
    <Error Condition="!Exists('..\packages\QuantConnect.pythonnet.1.0.5.30\build\QuantConnect.pythonnet.targets')" Text="$([System.String]::Format('$(ErrorText)', '..\packages\QuantConnect.pythonnet.1.0.5.30\build\QuantConnect.pythonnet.targets'))" />
    <Error Condition="!Exists('..\packages\Microsoft.CodeAnalysis.VersionCheckAnalyzer.2.9.3\build\Microsoft.CodeAnalysis.VersionCheckAnalyzer.props')" Text="$([System.String]::Format('$(ErrorText)', '..\packages\Microsoft.CodeAnalysis.VersionCheckAnalyzer.2.9.3\build\Microsoft.CodeAnalysis.VersionCheckAnalyzer.props'))" />
    <Error Condition="!Exists('..\packages\Microsoft.CodeQuality.Analyzers.2.9.3\build\Microsoft.CodeQuality.Analyzers.props')" Text="$([System.String]::Format('$(ErrorText)', '..\packages\Microsoft.CodeQuality.Analyzers.2.9.3\build\Microsoft.CodeQuality.Analyzers.props'))" />
    <Error Condition="!Exists('..\packages\Microsoft.NetCore.Analyzers.2.9.3\build\Microsoft.NetCore.Analyzers.props')" Text="$([System.String]::Format('$(ErrorText)', '..\packages\Microsoft.NetCore.Analyzers.2.9.3\build\Microsoft.NetCore.Analyzers.props'))" />
    <Error Condition="!Exists('..\packages\Microsoft.NetFramework.Analyzers.2.9.3\build\Microsoft.NetFramework.Analyzers.props')" Text="$([System.String]::Format('$(ErrorText)', '..\packages\Microsoft.NetFramework.Analyzers.2.9.3\build\Microsoft.NetFramework.Analyzers.props'))" />
    <Error Condition="!Exists('..\packages\Microsoft.CodeAnalysis.FxCopAnalyzers.2.9.3\build\Microsoft.CodeAnalysis.FxCopAnalyzers.props')" Text="$([System.String]::Format('$(ErrorText)', '..\packages\Microsoft.CodeAnalysis.FxCopAnalyzers.2.9.3\build\Microsoft.CodeAnalysis.FxCopAnalyzers.props'))" />
    <Error Condition="!Exists('..\packages\Accord.3.6.0\build\Accord.targets')" Text="$([System.String]::Format('$(ErrorText)', '..\packages\Accord.3.6.0\build\Accord.targets'))" />
  </Target>
  <Import Project="..\packages\QuantConnect.pythonnet.1.0.5.30\build\QuantConnect.pythonnet.targets" Condition="Exists('..\packages\QuantConnect.pythonnet.1.0.5.30\build\QuantConnect.pythonnet.targets')" />
  <Import Project="..\packages\Accord.3.6.0\build\Accord.targets" Condition="Exists('..\packages\Accord.3.6.0\build\Accord.targets')" />
  <!-- To modify your build process, add your task inside one of the targets below and uncomment it. 
       Other similar extension points exist, see Microsoft.Common.targets.
  <Target Name="BeforeBuild">
  </Target>
  <Target Name="AfterBuild">
  </Target>
  -->
</Project><|MERGE_RESOLUTION|>--- conflicted
+++ resolved
@@ -142,12 +142,9 @@
       <Link>Properties\SharedAssemblyInfo.cs</Link>
     </Compile>
     <Compile Include="AddAlphaModelAlgorithm.cs" />
-<<<<<<< HEAD
     <Compile Include="CustomBuyingPowerModelAlgorithm.cs" />
-=======
     <Compile Include="AddOptionContractExpiresRegressionAlgorithm.cs" />
     <Compile Include="ScaledFillForwardDataRegressionAlgorithm.cs" />
->>>>>>> 90e2c484
     <Compile Include="DailyHistoryForDailyResolutionRegressionAlgorithm.cs" />
     <Compile Include="DailyHistoryForMinuteResolutionRegressionAlgorithm.cs" />
     <Compile Include="ExtendedMarketHoursHistoryRegressionAlgorithm.cs" />
