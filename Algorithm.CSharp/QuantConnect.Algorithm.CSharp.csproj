﻿<?xml version="1.0" encoding="utf-8"?>
<Project ToolsVersion="12.0" DefaultTargets="Build" xmlns="http://schemas.microsoft.com/developer/msbuild/2003">
  <Import Project="$(MSBuildExtensionsPath)\$(MSBuildToolsVersion)\Microsoft.Common.props" Condition="Exists('$(MSBuildExtensionsPath)\$(MSBuildToolsVersion)\Microsoft.Common.props')" />
  <PropertyGroup>
    <Configuration Condition=" '$(Configuration)' == '' ">Debug</Configuration>
    <Platform Condition=" '$(Platform)' == '' ">AnyCPU</Platform>
    <ProjectGuid>{39A81C16-A1E8-425E-A8F2-1433ADB80228}</ProjectGuid>
    <OutputType>Library</OutputType>
    <AppDesignerFolder>Properties</AppDesignerFolder>
    <RootNamespace>QuantConnect.Algorithm.CSharp</RootNamespace>
    <AssemblyName>QuantConnect.Algorithm.CSharp</AssemblyName>
    <TargetFrameworkVersion>v4.5.2</TargetFrameworkVersion>
    <FileAlignment>512</FileAlignment>
    <LangVersion>5</LangVersion>
    <TargetFrameworkProfile />
    <NuGetPackageImportStamp>
    </NuGetPackageImportStamp>
  </PropertyGroup>
  <PropertyGroup Condition=" '$(Configuration)|$(Platform)' == 'Debug|AnyCPU' ">
    <DebugSymbols>true</DebugSymbols>
    <DebugType>full</DebugType>
    <Optimize>false</Optimize>
    <OutputPath>bin\Debug\</OutputPath>
    <DefineConstants>DEBUG;TRACE</DefineConstants>
    <ErrorReport>prompt</ErrorReport>
    <WarningLevel>4</WarningLevel>
    <LangVersion>6</LangVersion>
  </PropertyGroup>
  <PropertyGroup Condition=" '$(Configuration)|$(Platform)' == 'Release|AnyCPU' ">
    <DebugType>pdbonly</DebugType>
    <Optimize>true</Optimize>
    <OutputPath>bin\Release\</OutputPath>
    <DefineConstants>TRACE</DefineConstants>
    <ErrorReport>prompt</ErrorReport>
    <WarningLevel>4</WarningLevel>
    <LangVersion>6</LangVersion>
  </PropertyGroup>
  <ItemGroup>
    <Reference Include="Accord, Version=3.6.0.0, Culture=neutral, PublicKeyToken=fa1a88e29555ccf7, processorArchitecture=MSIL">
      <HintPath>..\packages\Accord.3.6.0\lib\net45\Accord.dll</HintPath>
    </Reference>
    <Reference Include="Accord.Fuzzy, Version=3.6.0.0, Culture=neutral, PublicKeyToken=fa1a88e29555ccf7, processorArchitecture=MSIL">
      <HintPath>..\packages\Accord.Fuzzy.3.6.0\lib\net45\Accord.Fuzzy.dll</HintPath>
    </Reference>
    <Reference Include="Accord.Math, Version=3.6.0.0, Culture=neutral, PublicKeyToken=fa1a88e29555ccf7, processorArchitecture=MSIL">
      <HintPath>..\packages\Accord.Math.3.6.0\lib\net45\Accord.Math.dll</HintPath>
    </Reference>
    <Reference Include="Accord.Math.Core, Version=3.6.0.0, Culture=neutral, PublicKeyToken=fa1a88e29555ccf7, processorArchitecture=MSIL">
      <HintPath>..\packages\Accord.Math.3.6.0\lib\net45\Accord.Math.Core.dll</HintPath>
    </Reference>
    <Reference Include="Accord.Statistics, Version=3.6.0.0, Culture=neutral, PublicKeyToken=fa1a88e29555ccf7, processorArchitecture=MSIL">
      <HintPath>..\packages\Accord.Statistics.3.6.0\lib\net45\Accord.Statistics.dll</HintPath>
    </Reference>
    <Reference Include="DynamicInterop, Version=0.7.4.0, Culture=neutral, processorArchitecture=MSIL">
      <HintPath>..\packages\DynamicInterop.0.7.4\lib\net40\DynamicInterop.dll</HintPath>
    </Reference>
    <Reference Include="MathNet.Numerics, Version=3.19.0.0, Culture=neutral, processorArchitecture=MSIL">
      <HintPath>..\packages\MathNet.Numerics.3.19.0\lib\net40\MathNet.Numerics.dll</HintPath>
    </Reference>
    <Reference Include="Newtonsoft.Json, Version=10.0.0.0, Culture=neutral, PublicKeyToken=30ad4fe6b2a6aeed, processorArchitecture=MSIL">
      <HintPath>..\packages\Newtonsoft.Json.10.0.3\lib\net45\Newtonsoft.Json.dll</HintPath>
    </Reference>
    <Reference Include="NodaTime, Version=1.3.0.0, Culture=neutral, PublicKeyToken=4226afe0d9b296d1, processorArchitecture=MSIL">
      <HintPath>..\packages\NodaTime.1.3.4\lib\net35-Client\NodaTime.dll</HintPath>
    </Reference>
    <Reference Include="Python.Runtime, Version=2.4.0.0, Culture=neutral, processorArchitecture=AMD64">
      <HintPath>..\packages\QuantConnect.pythonnet.1.0.4.4\lib\Python.Runtime.dll</HintPath>
      <Private>True</Private>
    </Reference>
    <Reference Include="RDotNet, Version=1.6.5.0, Culture=neutral, processorArchitecture=MSIL">
      <HintPath>..\packages\R.NET.Community.1.6.5\lib\net40\RDotNet.dll</HintPath>
    </Reference>
    <Reference Include="RDotNet.NativeLibrary, Version=1.6.5.0, Culture=neutral, processorArchitecture=MSIL">
      <HintPath>..\packages\R.NET.Community.1.6.5\lib\net40\RDotNet.NativeLibrary.dll</HintPath>
    </Reference>
    <Reference Include="System" />
    <Reference Include="System.Core" />
    <Reference Include="System.Drawing" />
    <Reference Include="System.Numerics" />
    <Reference Include="System.Xml.Linq" />
    <Reference Include="System.Data.DataSetExtensions" />
    <Reference Include="Microsoft.CSharp" />
    <Reference Include="System.Data" />
    <Reference Include="System.Xml" />
  </ItemGroup>
  <ItemGroup>
    <Compile Include="AddRemoveSecurityRegressionAlgorithm.cs" />
    <Compile Include="BasicTemplateDailyAlgorithm.cs" />
<<<<<<< HEAD
    <Compile Include="BasicTemplateForexVolumeAlgorithm.cs" />
=======
    <Compile Include="BasicTemplateFuturesAlgorithmDaily.cs" />
    <Compile Include="CallingRFromCSharp.cs" />
>>>>>>> d61884e6
    <Compile Include="FuturesMomentumAlgorithm.cs" />
    <Compile Include="BasicTemplateFuturesConsolidationAlgorithm.cs" />
    <Compile Include="BasicTemplateFuturesHistoryAlgorithm.cs" />
    <Compile Include="BasicTemplateMultiAssetAlgorithm.cs" />
    <Compile Include="FilteredIdentityAlgorithm.cs" />
    <Compile Include="OptionExerciseAssignRegressionAlgorithm.cs" />
    <Compile Include="BasicTemplateOptionsFilterUniverseAlgorithm.cs" />
    <Compile Include="BasicTemplateOptionsHistoryAlgorithm.cs" />
    <Compile Include="BasicTemplateOptionTradesAlgorithm.cs" />
    <Compile Include="OptionChainConsistencyRegressionAlgorithm.cs" />
    <Compile Include="OptionOpenInterestRegressionAlgorithm.cs" />
    <Compile Include="RegressionChannelAlgorithm.cs" />
    <Compile Include="BasicTemplateFuturesAlgorithm.cs" />
    <Compile Include="BasicTemplateOptionStrategyAlgorithm.cs" />
    <Compile Include="CoarseFineFundamentalRegressionAlgorithm.cs" />
    <Compile Include="CoarseFineFundamentalComboAlgorithm.cs" />
    <Compile Include="FuzzyInferenceAlgorithm.cs" />
    <Compile Include="OptionRenameRegressionAlgorithm.cs" />
    <Compile Include="OptionSplitRegressionAlgorithm.cs" />
    <Compile Include="PortfolioOptimizationNumericsAlgorithm.cs" />
    <Compile Include="DailyFxAlgorithm.cs" />
    <Compile Include="BasicTemplateForexAlgorithm.cs" />
    <Compile Include="BasicTemplateAlgorithm.cs" />
    <Compile Include="BasicTemplateOptionsAlgorithm.cs" />
    <Compile Include="Benchmarks\EmptyMinute400EquityAlgorithm.cs" />
    <Compile Include="Benchmarks\Symbols.cs" />
    <Compile Include="CoarseUniverseTop5DollarVolumeAlgorithm.cs" />
    <Compile Include="CustomBenchmarkAlgorithm.cs" />
    <Compile Include="CustomBrokerageMessageHandlerAlgorithm.cs" />
    <Compile Include="FractionalQuantityRegressionAlgorithm.cs" />
    <Compile Include="CustomDataRegressionAlgorithm.cs" />
    <Compile Include="CustomDataUniverseAlgorithm.cs" />
    <Compile Include="CustomModelsAlgorithm.cs" />
    <Compile Include="CustomSecurityInitializerAlgorithm.cs">
      <SubType>Code</SubType>
    </Compile>
    <Compile Include="DelistingEventsAlgorithm.cs" />
    <Compile Include="DropboxBaseDataUniverseSelectionAlgorithm.cs" />
    <Compile Include="EquitiesLabAlgorithm.cs" />
    <Compile Include="HistoryAlgorithm.cs" />
    <Compile Include="HistoryAndWarmupRegressionAlgorithm.cs" />
    <Compile Include="LimitFillRegressionAlgorithm.cs" />
    <Compile Include="BasicTemplateFillForwardAlgorithm.cs" />
    <Compile Include="BenchmarkAlgorithm.cs" />
    <Compile Include="BrokerageModelAlgorithm.cs" />
    <Compile Include="BubbleAlgorithm.cs" />
    <Compile Include="CustomChartingAlgorithm.cs" />
    <Compile Include="CustomDataBitcoinAlgorithm.cs" />
    <Compile Include="CustomDataNIFTYAlgorithm.cs" />
    <Compile Include="DailyAlgorithm.cs" />
    <Compile Include="DataConsolidationAlgorithm.cs" />
    <Compile Include="DisplacedMovingAverageRibbon.cs" />
    <Compile Include="DividendAlgorithm.cs" />
    <Compile Include="ETFGlobalRotationAlgorithm.cs" />
    <Compile Include="IndicatorSuiteAlgorithm.cs" />
    <Compile Include="LiveFeaturesAlgorithm.cs" />
    <Compile Include="OpeningBreakoutAlgorithm.cs" />
    <Compile Include="DropboxUniverseSelectionAlgorithm.cs" />
    <Compile Include="ParameterizedAlgorithm.cs" />
    <Compile Include="HourReverseSplitRegressionAlgorithm.cs" />
    <Compile Include="HourSplitRegressionAlgorithm.cs" />
    <Compile Include="UniverseSelectionDefinitionsAlgorithm.cs" />
    <Compile Include="UserDefinedUniverseAlgorithm.cs" />
    <Compile Include="WarmupAlgorithm.cs" />
    <Compile Include="WarmupHistoryAlgorithm.cs" />
    <Compile Include="MACDTrendAlgorithm.cs" />
    <Compile Include="MarginCallEventsAlgorithm.cs" />
    <Compile Include="MarketOnOpenOnCloseAlgorithm.cs" />
    <Compile Include="MovingAverageCrossAlgorithm.cs" />
    <Compile Include="MultipleSymbolConsolidationAlgorithm.cs" />
    <Compile Include="Properties\AssemblyInfo.cs" />
    <Compile Include="QuandlFuturesDataAlgorithm.cs" />
    <Compile Include="QuandlImporterAlgorithm.cs" />
    <Compile Include="RegressionAlgorithm.cs" />
    <Compile Include="RenkoConsolidatorAlgorithm.cs" />
    <Compile Include="ScheduledEventsAlgorithm.cs" />
    <Compile Include="StressSymbolsAlgorithm.cs" />
    <Compile Include="StressSymbols.cs" />
    <Compile Include="TickDataFilteringAlgorithm.cs" />
    <Compile Include="EmaCrossUniverseSelectionAlgorithm.cs" />
    <Compile Include="UniverseSelectionRegressionAlgorithm.cs" />
    <Compile Include="UpdateOrderLiveTestAlgorithm.cs" />
    <Compile Include="UpdateOrderRegressionAlgorithm.cs" />
    <Compile Include="OrderTicketDemoAlgorithm.cs" />
    <Compile Include="WeeklyUniverseSelectionRegressionAlgorithm.cs" />
  </ItemGroup>
  <ItemGroup>
    <ProjectReference Include="..\Algorithm\QuantConnect.Algorithm.csproj">
      <Project>{3240aca4-bdd4-4d24-ac36-bbb651c39212}</Project>
      <Name>QuantConnect.Algorithm</Name>
    </ProjectReference>
    <ProjectReference Include="..\Common\QuantConnect.csproj">
      <Project>{2545c0b4-fabb-49c9-8dd1-9ad7ee23f86b}</Project>
      <Name>QuantConnect</Name>
    </ProjectReference>
    <ProjectReference Include="..\Indicators\QuantConnect.Indicators.csproj">
      <Project>{73fb2522-c3ed-4e47-8e3d-afad48a6b888}</Project>
      <Name>QuantConnect.Indicators</Name>
    </ProjectReference>
  </ItemGroup>
  <ItemGroup>
    <None Include="app.config">
      <SubType>Designer</SubType>
    </None>
    <None Include="packages.config">
      <SubType>Designer</SubType>
    </None>
  </ItemGroup>
  <ItemGroup>
    <WCFMetadata Include="Connected Services\" />
  </ItemGroup>
  <Import Project="$(MSBuildToolsPath)\Microsoft.CSharp.targets" />
  <Target Name="EnsureNuGetPackageBuildImports" BeforeTargets="PrepareForBuild">
    <PropertyGroup>
      <ErrorText>This project references NuGet package(s) that are missing on this computer. Use NuGet Package Restore to download them.  For more information, see http://go.microsoft.com/fwlink/?LinkID=322105. The missing file is {0}.</ErrorText>
    </PropertyGroup>
    <Error Condition="!Exists('..\packages\QuantConnect.pythonnet.1.0.4.4\build\QuantConnect.pythonnet.targets')" Text="$([System.String]::Format('$(ErrorText)', '..\packages\QuantConnect.pythonnet.1.0.4.4\build\QuantConnect.pythonnet.targets'))" />
    <Error Condition="!Exists('..\packages\Accord.3.6.0\build\Accord.targets')" Text="$([System.String]::Format('$(ErrorText)', '..\packages\Accord.3.6.0\build\Accord.targets'))" />
  </Target>
  <Import Project="..\packages\QuantConnect.pythonnet.1.0.4.4\build\QuantConnect.pythonnet.targets" Condition="Exists('..\packages\QuantConnect.pythonnet.1.0.4.4\build\QuantConnect.pythonnet.targets')" />
  <Import Project="..\packages\Accord.3.6.0\build\Accord.targets" Condition="Exists('..\packages\Accord.3.6.0\build\Accord.targets')" />
  <!-- To modify your build process, add your task inside one of the targets below and uncomment it. 
       Other similar extension points exist, see Microsoft.Common.targets.
  <Target Name="BeforeBuild">
  </Target>
  <Target Name="AfterBuild">
  </Target>
  -->
</Project><|MERGE_RESOLUTION|>--- conflicted
+++ resolved
@@ -86,12 +86,9 @@
   <ItemGroup>
     <Compile Include="AddRemoveSecurityRegressionAlgorithm.cs" />
     <Compile Include="BasicTemplateDailyAlgorithm.cs" />
-<<<<<<< HEAD
     <Compile Include="BasicTemplateForexVolumeAlgorithm.cs" />
-=======
     <Compile Include="BasicTemplateFuturesAlgorithmDaily.cs" />
     <Compile Include="CallingRFromCSharp.cs" />
->>>>>>> d61884e6
     <Compile Include="FuturesMomentumAlgorithm.cs" />
     <Compile Include="BasicTemplateFuturesConsolidationAlgorithm.cs" />
     <Compile Include="BasicTemplateFuturesHistoryAlgorithm.cs" />
