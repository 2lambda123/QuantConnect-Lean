/*
 * QUANTCONNECT.COM - Democratizing Finance, Empowering Individuals.
 * Lean Algorithmic Trading Engine v2.0. Copyright 2014 QuantConnect Corporation.
 *
 * Licensed under the Apache License, Version 2.0 (the "License");
 * you may not use this file except in compliance with the License.
 * You may obtain a copy of the License at http://www.apache.org/licenses/LICENSE-2.0
 *
 * Unless required by applicable law or agreed to in writing, software
 * distributed under the License is distributed on an "AS IS" BASIS,
 * WITHOUT WARRANTIES OR CONDITIONS OF ANY KIND, either express or implied.
 * See the License for the specific language governing permissions and
 * limitations under the License.
*/

using QuantConnect.Data;
using QuantConnect.Data.Consolidators;
using QuantConnect.Data.Market;
using QuantConnect.Indicators;
using System;
using System.Collections.Generic;
using System.Linq;
using Python.Runtime;
using QuantConnect.Util;
using static QuantConnect.StringExtensions;

namespace QuantConnect.Algorithm
{
    public partial class QCAlgorithm
    {
        /// <summary>
        /// Gets whether or not WarmUpIndicator is allowed to warm up indicators
        /// </summary>
        [Obsolete("Please use Settings.AutomaticIndicatorWarmUp")]
        public bool EnableAutomaticIndicatorWarmUp
        {
            get
            {
                return Settings.AutomaticIndicatorWarmUp;
            }
            set
            {
                Settings.AutomaticIndicatorWarmUp = value;
            }
        }

        /// <summary>
        /// Creates a new Acceleration Bands indicator.
        /// </summary>
        /// <param name="symbol">The symbol whose Acceleration Bands we want.</param>
        /// <param name="period">The period of the three moving average (middle, upper and lower band).</param>
        /// <param name="width">A coefficient specifying the distance between the middle band and upper or lower bands.</param>
        /// <param name="movingAverageType">Type of the moving average.</param>
        /// <param name="resolution">The resolution.</param>
        /// <param name="selector">Selects a value from the BaseData to send into the indicator, if null defaults to casting the input value to a TradeBar.</param>
        /// <returns></returns>
        [DocumentationAttribute(Indicators)]
        public AccelerationBands ABANDS(Symbol symbol, int period, decimal width = 4, MovingAverageType movingAverageType = MovingAverageType.Simple,
            Resolution? resolution = null, Func<IBaseData, TradeBar> selector = null)
        {
            var name = CreateIndicatorName(symbol, $"ABANDS({period},{width})", resolution);
            var accelerationBands = new AccelerationBands(name, period, width, movingAverageType);
            InitializeIndicator(accelerationBands, resolution, selector, symbol);

            return accelerationBands;
        }

        /// <summary>
        /// Creates a new AccumulationDistribution indicator.
        /// </summary>
        /// <param name="symbol">The symbol whose AD we want</param>
        /// <param name="resolution">The resolution</param>
        /// <param name="selector">Selects a value from the BaseData to send into the indicator, if null defaults to the Value property of BaseData (x => x.Value)</param>
        /// <returns>The AccumulationDistribution indicator for the requested symbol over the specified period</returns>
        [DocumentationAttribute(Indicators)]
        public AccumulationDistribution AD(Symbol symbol, Resolution? resolution = null, Func<IBaseData, TradeBar> selector = null)
        {
            var name = CreateIndicatorName(symbol, "AD", resolution);
            var accumulationDistribution = new AccumulationDistribution(name);
            InitializeIndicator(accumulationDistribution, resolution, selector, symbol);

            return accumulationDistribution;
        }

        /// <summary>
        /// Creates a new AccumulationDistributionOscillator indicator.
        /// </summary>
        /// <param name="symbol">The symbol whose ADOSC we want</param>
        /// <param name="fastPeriod">The fast moving average period</param>
        /// <param name="slowPeriod">The slow moving average period</param>
        /// <param name="resolution">The resolution</param>
        /// <param name="selector">Selects a value from the BaseData to send into the indicator, if null defaults to the Value property of BaseData (x => x.Value)</param>
        /// <returns>The AccumulationDistributionOscillator indicator for the requested symbol over the specified period</returns>
        [DocumentationAttribute(Indicators)]
        public AccumulationDistributionOscillator ADOSC(Symbol symbol, int fastPeriod, int slowPeriod, Resolution? resolution = null, Func<IBaseData, TradeBar> selector = null)
        {
            var name = CreateIndicatorName(symbol, $"ADOSC({fastPeriod},{slowPeriod})", resolution);
            var accumulationDistributionOscillator = new AccumulationDistributionOscillator(name, fastPeriod, slowPeriod);
            InitializeIndicator(accumulationDistributionOscillator, resolution, selector, symbol);

            return accumulationDistributionOscillator;
        }

        /// <summary>
        /// Creates a Alpha indicator for the given target symbol in relation with the reference used.
        /// The indicator will be automatically updated on the given resolution.
        /// </summary>
        /// <param name="target">The target symbol whose Alpha value we want</param>
        /// <param name="reference">The reference symbol to compare with the target symbol</param>
        /// <param name="alphaPeriod">The period of the Alpha indicator</param>
        /// <param name="betaPeriod">The period of the Beta indicator</param>
        /// <param name="resolution">The resolution</param>
        /// <param name="riskFreeRate">The risk free rate</param>
        /// <param name="selector">Selects a value from the BaseData to send into the indicator, if null defaults to casting the input value to a TradeBar</param>
        /// <returns>The Alpha indicator for the given parameters</returns>
        [DocumentationAttribute(Indicators)]
        public Alpha A(Symbol target, Symbol reference, int alphaPeriod = 1, int betaPeriod = 252, Resolution? resolution = null, decimal? riskFreeRate = null, Func<IBaseData, IBaseDataBar> selector = null)
        {
            var baseBame = riskFreeRate.HasValue ? $"A({alphaPeriod},{betaPeriod},{riskFreeRate})" : $"A({alphaPeriod},{betaPeriod})";
            var name = CreateIndicatorName(target, baseBame, resolution);

            // If risk free rate is not specified, use the default risk free rate model
            IRiskFreeInterestRateModel riskFreeRateModel = riskFreeRate.HasValue
                ? new ConstantRiskFreeRateInterestRateModel(riskFreeRate.Value)
                : new FuncRiskFreeRateInterestRateModel((datetime) => RiskFreeInterestRateModel.GetInterestRate(datetime));

            var alpha = new Alpha(name, target, reference, alphaPeriod, betaPeriod, riskFreeRateModel);
            InitializeIndicator(alpha, resolution, selector, target, reference);

            return alpha;
        }

        /// <summary>
        /// Creates a new ARIMA indicator.
        /// </summary>
        /// <param name="symbol">The symbol whose ARIMA indicator we want</param>
        /// <param name="arOrder">AR order (p) -- defines the number of past values to consider in the AR component of the model.</param>
        /// <param name="diffOrder">Difference order (d) -- defines how many times to difference the model before fitting parameters.</param>
        /// <param name="maOrder">MA order (q) -- defines the number of past values to consider in the MA component of the model.</param>
        /// <param name="period">Size of the rolling series to fit onto</param>
        /// <param name="resolution">The resolution</param>
        /// <param name="selector">Selects a value from the BaseData to send into the indicator, if null defaults to the Value property of BaseData (x => x.Value)</param>
        /// <returns>The ARIMA indicator for the requested symbol over the specified period</returns>
        [DocumentationAttribute(Indicators)]
        public AutoRegressiveIntegratedMovingAverage ARIMA(Symbol symbol, int arOrder, int diffOrder, int maOrder, int period,
            Resolution? resolution = null, Func<IBaseData, decimal> selector = null)
        {
            var name = CreateIndicatorName(symbol, $"ARIMA({arOrder},{diffOrder},{maOrder},{period})", resolution);
            var arimaIndicator = new AutoRegressiveIntegratedMovingAverage(name, arOrder, diffOrder, maOrder, period);
            InitializeIndicator(arimaIndicator, resolution, selector, symbol);

            return arimaIndicator;
        }

        /// <summary>
        /// Creates a new Average Directional Index indicator.
        /// The indicator will be automatically updated on the given resolution.
        /// </summary>
        /// <param name="symbol">The symbol whose Average Directional Index we seek</param>
        /// <param name="resolution">The resolution.</param>
        /// <param name="period">The period over which to compute the Average Directional Index</param>
        /// <param name="selector">Selects a value from the BaseData to send into the indicator, if null defaults to casting the input value to a TradeBar</param>
        /// <returns>The Average Directional Index indicator for the requested symbol.</returns>
        [DocumentationAttribute(Indicators)]
        public AverageDirectionalIndex ADX(Symbol symbol, int period, Resolution? resolution = null, Func<IBaseData, IBaseDataBar> selector = null)
        {
            var name = CreateIndicatorName(symbol, $"ADX({period})", resolution);
            var averageDirectionalIndex = new AverageDirectionalIndex(name, period);
            InitializeIndicator(averageDirectionalIndex, resolution, selector, symbol);

            return averageDirectionalIndex;
        }

        /// <summary>
        /// Creates a new Awesome Oscillator from the specified periods.
        /// </summary>
        /// <param name="symbol">The symbol whose Awesome Oscillator we seek</param>
        /// <param name="resolution">The resolution.</param>
        /// <param name="fastPeriod">The period of the fast moving average associated with the AO</param>
        /// <param name="slowPeriod">The period of the slow moving average associated with the AO</param>
        /// <param name="type">The type of moving average used when computing the fast and slow term. Defaults to simple moving average.</param>
        /// <param name="selector">Selects a value from the BaseData to send into the indicator, if null defaults to casting the input value to a TradeBar</param>
        [DocumentationAttribute(Indicators)]
        public AwesomeOscillator AO(Symbol symbol, int fastPeriod, int slowPeriod, MovingAverageType type, Resolution? resolution = null, Func<IBaseData, IBaseDataBar> selector = null)
        {
            var name = CreateIndicatorName(symbol, $"AO({fastPeriod},{slowPeriod},{type})", resolution);
            var awesomeOscillator = new AwesomeOscillator(name, fastPeriod, slowPeriod, type);
            InitializeIndicator(awesomeOscillator, resolution, selector, symbol);

            return awesomeOscillator;
        }

        /// <summary>
        /// Creates a new AverageDirectionalMovementIndexRating indicator.
        /// </summary>
        /// <param name="symbol">The symbol whose ADXR we want</param>
        /// <param name="period">The period over which to compute the ADXR</param>
        /// <param name="resolution">The resolution.</param>
        /// <param name="selector">Selects a value from the BaseData to send into the indicator, if null defaults to the Value property of BaseData (x => x.Value)</param>
        /// <returns>The AverageDirectionalMovementIndexRating indicator for the requested symbol over the specified period</returns>
        [DocumentationAttribute(Indicators)]
        public AverageDirectionalMovementIndexRating ADXR(Symbol symbol, int period, Resolution? resolution = null, Func<IBaseData, IBaseDataBar> selector = null)
        {
            var name = CreateIndicatorName(symbol, $"ADXR({period})", resolution);
            var averageDirectionalMovementIndexRating = new AverageDirectionalMovementIndexRating(name, period);
            InitializeIndicator(averageDirectionalMovementIndexRating, resolution, selector, symbol);

            return averageDirectionalMovementIndexRating;
        }

        /// <summary>
        /// Creates a new ArnaudLegouxMovingAverage indicator.
        /// </summary>
        /// <param name="symbol">The symbol whose ALMA we want</param>
        /// <param name="period">int - the number of periods to calculate the ALMA</param>
        /// <param name="sigma"> int - this parameter is responsible for the shape of the curve coefficients.
        /// </param>
        /// <param name="offset">
        /// decimal - This parameter allows regulating the smoothness and high sensitivity of the
        /// Moving Average. The range for this parameter is [0, 1].
        /// </param>
        /// <param name="resolution">The resolution</param>
        /// <param name="selector">Selects a value from the BaseData to send into the indicator, if null defaults to the Value property of BaseData (x => x.Value)</param>
        /// <returns>The ArnaudLegouxMovingAverage indicator for the requested symbol over the specified period</returns>
        [DocumentationAttribute(Indicators)]
        public ArnaudLegouxMovingAverage ALMA(Symbol symbol, int period, int sigma = 6, decimal offset = 0.85m, Resolution? resolution = null, Func<IBaseData, decimal> selector = null)
        {
            var name = CreateIndicatorName(symbol, $"ALMA({period},{sigma},{offset})", resolution);
            var arnaudLegouxMovingAverage = new ArnaudLegouxMovingAverage(name, period, sigma, offset);
            InitializeIndicator(arnaudLegouxMovingAverage, resolution, selector, symbol);

            return arnaudLegouxMovingAverage;
        }

        /// <summary>
        /// Creates a new AbsolutePriceOscillator indicator.
        /// </summary>
        /// <param name="symbol">The symbol whose APO we want</param>
        /// <param name="fastPeriod">The fast moving average period</param>
        /// <param name="slowPeriod">The slow moving average period</param>
        /// <param name="movingAverageType">The type of moving average to use</param>
        /// <param name="resolution">The resolution</param>
        /// <param name="selector">Selects a value from the BaseData to send into the indicator, if null defaults to the Value property of BaseData (x => x.Value)</param>
        /// <returns>The AbsolutePriceOscillator indicator for the requested symbol over the specified period</returns>
        [DocumentationAttribute(Indicators)]
        public AbsolutePriceOscillator APO(Symbol symbol, int fastPeriod, int slowPeriod, MovingAverageType movingAverageType, Resolution? resolution = null, Func<IBaseData, decimal> selector = null)
        {
            var name = CreateIndicatorName(symbol, $"APO({fastPeriod},{slowPeriod})", resolution);
            var absolutePriceOscillator = new AbsolutePriceOscillator(name, fastPeriod, slowPeriod, movingAverageType);
            InitializeIndicator(absolutePriceOscillator, resolution, selector, symbol);

            return absolutePriceOscillator;
        }

        /// <summary>
        /// Creates a new AroonOscillator indicator which will compute the AroonUp and AroonDown (as well as the delta)
        /// </summary>
        /// <param name="symbol">The symbol whose Aroon we seek</param>
        /// <param name="period">The look back period for computing number of periods since maximum and minimum</param>
        /// <param name="resolution">The resolution</param>
        /// <param name="selector">Selects a value from the BaseData to send into the indicator, if null defaults to casting the input value to a TradeBar</param>
        /// <returns>An AroonOscillator configured with the specified periods</returns>
        [DocumentationAttribute(Indicators)]
        public AroonOscillator AROON(Symbol symbol, int period, Resolution? resolution = null, Func<IBaseData, IBaseDataBar> selector = null)
        {
            return AROON(symbol, period, period, resolution, selector);
        }

        /// <summary>
        /// Creates a new AroonOscillator indicator which will compute the AroonUp and AroonDown (as well as the delta)
        /// </summary>
        /// <param name="symbol">The symbol whose Aroon we seek</param>
        /// <param name="upPeriod">The look back period for computing number of periods since maximum</param>
        /// <param name="downPeriod">The look back period for computing number of periods since minimum</param>
        /// <param name="resolution">The resolution</param>
        /// <param name="selector">Selects a value from the BaseData to send into the indicator, if null defaults to casting the input value to a TradeBar</param>
        /// <returns>An AroonOscillator configured with the specified periods</returns>
        [DocumentationAttribute(Indicators)]
        public AroonOscillator AROON(Symbol symbol, int upPeriod, int downPeriod, Resolution? resolution = null, Func<IBaseData, IBaseDataBar> selector = null)
        {
            var name = CreateIndicatorName(symbol, $"AROON({upPeriod},{downPeriod})", resolution);
            var aroonOscillator = new AroonOscillator(name, upPeriod, downPeriod);
            InitializeIndicator(aroonOscillator, resolution, selector, symbol);

            return aroonOscillator;
        }

        /// <summary>
        /// Creates a new AverageTrueRange indicator for the symbol. The indicator will be automatically
        /// updated on the given resolution.
        /// </summary>
        /// <param name="symbol">The symbol whose ATR we want</param>
        /// <param name="period">The smoothing period used to smooth the computed TrueRange values</param>
        /// <param name="type">The type of smoothing to use</param>
        /// <param name="resolution">The resolution</param>
        /// <param name="selector">Selects a value from the BaseData to send into the indicator, if null defaults to casting the input value to a TradeBar</param>
        /// <returns>A new AverageTrueRange indicator with the specified smoothing type and period</returns>
        [DocumentationAttribute(Indicators)]
        public AverageTrueRange ATR(Symbol symbol, int period, MovingAverageType type = MovingAverageType.Simple, Resolution? resolution = null, Func<IBaseData, IBaseDataBar> selector = null)
        {
            var name = CreateIndicatorName(symbol, $"ATR({period})", resolution);
            var averageTrueRange = new AverageTrueRange(name, period, type);
            InitializeIndicator(averageTrueRange, resolution, selector, symbol);

            return averageTrueRange;
        }

        /// <summary>
        /// Creates an AugenPriceSpike indicator for the symbol. The indicator will be automatically
        /// updated on the given resolution.
        /// </summary>
        /// <param name="symbol">The symbol whose APS we want</param>
        /// <param name="period">The period of the APS</param>
        /// <param name="resolution">The resolution</param>
        /// <param name="selector">Selects a value from the BaseData to send into the indicator, if null defaults to the Value property of BaseData (x => x.Value)</param>
        /// <returns>The AugenPriceSpike indicator for the given parameters</returns>
        [DocumentationAttribute(Indicators)]
        public AugenPriceSpike APS(Symbol symbol, int period = 3, Resolution? resolution = null, Func<IBaseData, decimal> selector = null)
        {
            var name = CreateIndicatorName(symbol, $"APS({period})", resolution);
            var augenPriceSpike = new AugenPriceSpike(name, period);
            InitializeIndicator(augenPriceSpike, resolution, selector, symbol);

            return augenPriceSpike;
        }

        /// <summary>
        /// Creates a new BollingerBands indicator which will compute the MiddleBand, UpperBand, LowerBand, and StandardDeviation
        /// </summary>
        /// <param name="symbol">The symbol whose BollingerBands we seek</param>
        /// <param name="period">The period of the standard deviation and moving average (middle band)</param>
        /// <param name="k">The number of standard deviations specifying the distance between the middle band and upper or lower bands</param>
        /// <param name="movingAverageType">The type of moving average to be used</param>
        /// <param name="resolution">The resolution</param>
        /// <param name="selector">Selects a value from the BaseData to send into the indicator, if null defaults to the Value property of BaseData (x => x.Value)</param>
        /// <returns>A BollingerBands configured with the specified period</returns>
        [DocumentationAttribute(Indicators)]
        public BollingerBands BB(Symbol symbol, int period, decimal k, MovingAverageType movingAverageType = MovingAverageType.Simple,
            Resolution? resolution = null, Func<IBaseData, decimal> selector = null)
        {
            var name = CreateIndicatorName(symbol, $"BB({period},{k})", resolution);
            var bollingerBands = new BollingerBands(name, period, k, movingAverageType);
            InitializeIndicator(bollingerBands, resolution, selector, symbol);

            return bollingerBands;
        }

        /// <summary>
        /// Creates a Beta indicator for the given target symbol in relation with the reference used.
        /// The indicator will be automatically updated on the given resolution.
        /// </summary>
        /// <param name="target">The target symbol whose Beta value we want</param>
        /// <param name="reference">The reference symbol to compare with the target symbol</param>
        /// <param name="period">The period of the Beta indicator</param>
        /// <param name="resolution">The resolution</param>
        /// <param name="selector">Selects a value from the BaseData to send into the indicator, if null defaults to casting the input value to a TradeBar</param>
        /// <returns>The Beta indicator for the given parameters</returns>
        [DocumentationAttribute(Indicators)]
        public Beta B(Symbol target, Symbol reference, int period, Resolution? resolution = null, Func<IBaseData, IBaseDataBar> selector = null)
        {
            var name = CreateIndicatorName(QuantConnect.Symbol.None, $"B({period})", resolution);
            var beta = new Beta(name, target, reference, period);
            InitializeIndicator(beta, resolution, selector, target, reference);

            return beta;
        }

        /// <summary>
        /// Creates a new Balance Of Power indicator.
        /// The indicator will be automatically updated on the given resolution.
        /// </summary>
        /// <param name="symbol">The symbol whose Balance Of Power we seek</param>
        /// <param name="resolution">The resolution.</param>
        /// <param name="selector">Selects a value from the BaseData to send into the indicator, if null defaults to casting the input value to a TradeBar</param>
        /// <returns>The Balance Of Power indicator for the requested symbol.</returns>
        [DocumentationAttribute(Indicators)]
        public BalanceOfPower BOP(Symbol symbol, Resolution? resolution = null, Func<IBaseData, IBaseDataBar> selector = null)
        {
            var name = CreateIndicatorName(symbol, "BOP", resolution);
            var balanceOfPower = new BalanceOfPower(name);
            InitializeIndicator(balanceOfPower, resolution, selector, symbol);

            return balanceOfPower;
        }

        /// <summary>
        /// Initializes a new instance of the <see cref="CoppockCurve"/> indicator
        /// </summary>
        /// <param name="symbol">The symbol whose Coppock Curve we want</param>
        /// <param name="shortRocPeriod">The period for the short ROC</param>
        /// <param name="longRocPeriod">The period for the long ROC</param>
        /// <param name="lwmaPeriod">The period for the LWMA</param>
        /// <param name="resolution">The resolution</param>
        /// <param name="selector">Selects a value from the BaseData to send into the indicator, if null defaults to casting the input value to a TradeBar</param>
        /// <returns>The Coppock Curve indicator for the requested symbol over the specified period</returns>
        [DocumentationAttribute(Indicators)]
        public CoppockCurve CC(Symbol symbol, int shortRocPeriod = 11, int longRocPeriod = 14, int lwmaPeriod = 10, Resolution? resolution = null,
                               Func<IBaseData, decimal> selector = null)
        {
            var name = CreateIndicatorName(symbol, $"CC({shortRocPeriod},{longRocPeriod},{lwmaPeriod})", resolution);
            var coppockCurve = new CoppockCurve(name, shortRocPeriod, longRocPeriod, lwmaPeriod);
            InitializeIndicator(coppockCurve, resolution, selector, symbol);

            return coppockCurve;
        }

        /// <summary>
        /// Creates a Correlation indicator for the given target symbol in relation with the reference used.
        /// The indicator will be automatically updated on the given resolution.
        /// </summary>
        /// <param name="target">The target symbol of this indicator</param>
        /// <param name="reference">The reference symbol of this indicator</param>
        /// <param name="period">The period of this indicator</param>
        /// <param name="correlationType">Correlation type</param>
        /// <param name="resolution">The resolution</param>
        /// <param name="selector">Selects a value from the BaseData to send into the indicator, if null defaults to casting the input value to a TradeBar</param>
        /// <returns>The Correlation indicator for the given parameters</returns>
        [DocumentationAttribute(Indicators)]
        public Correlation C(Symbol target, Symbol reference, int period, CorrelationType correlationType = CorrelationType.Pearson, Resolution? resolution = null, Func<IBaseData, IBaseDataBar> selector = null)
        {
            var name = CreateIndicatorName(QuantConnect.Symbol.None, $"C({period})", resolution);
            var correlation = new Correlation(name, target, reference, period);
            InitializeIndicator(correlation, resolution, selector, target, reference);

            return correlation;
        }

        /// <summary>
        /// Creates a new CommodityChannelIndex indicator. The indicator will be automatically
        /// updated on the given resolution.
        /// </summary>
        /// <param name="symbol">The symbol whose CCI we want</param>
        /// <param name="period">The period over which to compute the CCI</param>
        /// <param name="movingAverageType">The type of moving average to use in computing the typical price average</param>
        /// <param name="resolution">The resolution</param>
        /// <param name="selector">Selects a value from the BaseData to send into the indicator, if null defaults to casting the input value to a TradeBar</param>
        /// <returns>The CommodityChannelIndex indicator for the requested symbol over the specified period</returns>
        [DocumentationAttribute(Indicators)]
        public CommodityChannelIndex CCI(Symbol symbol, int period, MovingAverageType movingAverageType = MovingAverageType.Simple, Resolution? resolution = null, Func<IBaseData, IBaseDataBar> selector = null)
        {
            var name = CreateIndicatorName(symbol, $"CCI({period})", resolution);
            var commodityChannelIndex = new CommodityChannelIndex(name, period, movingAverageType);
            InitializeIndicator(commodityChannelIndex, resolution, selector, symbol);

            return commodityChannelIndex;
        }

        /// <summary>
<<<<<<< HEAD
        /// Creates a new Chande Kroll Stop indicator which will compute the short and lower stop.
        /// The indicator will be automatically updated on the given resolution.
        /// </summary>
        /// <param name="symbol">The symbol whose Chande Kroll Stop we seek.</param>
        /// <param name="atrPeriod">The period over which to compute the average true range.</param>
        /// <param name="atrMult">The ATR multiplier to be used to compute stops distance.</param>
        /// <param name="period">The period over which to compute the max of high stop and min of low stop.</param>
        /// <param name="resolution">The resolution.</param>
        /// <param name="selector">Selects a value from the BaseData to send into the indicator, if null defaults to casting the input value to a TradeBar</param>
        /// <returns>The Donchian Channel indicator for the requested symbol.</returns>
        [DocumentationAttribute(Indicators)]
        public ChandeKrollStop CKS(Symbol symbol, int atrPeriod, decimal atrMult, int period, Resolution? resolution = null, Func<IBaseData, IBaseDataBar> selector = null)
        {
            var name = CreateIndicatorName(symbol, $"CKS({atrPeriod},{atrMult},{period})", resolution);
            var indicator = new ChandeKrollStop(name, atrPeriod, atrMult, period);
=======
        /// Creates a new ChoppinessIndex indicator for the symbol. The indicator will be automatically
        /// updated on the given resolution.
        /// </summary>
        /// <param name="symbol">The symbol whose CHOP we want</param>
        /// <param name="period">The input window period used to calculate max high and min low</param>
        /// <param name="resolution">The resolution</param>
        /// <param name="selector">Selects a value from the BaseData to send into the indicator, if null defaults to casting the input value to a TradeBar</param>
        /// <returns>A new ChoppinessIndex indicator with the window period</returns>
        [DocumentationAttribute(Indicators)]
        public ChoppinessIndex CHOP(Symbol symbol, int period, Resolution? resolution = null, Func<IBaseData, IBaseDataBar> selector = null)
        {
            var name = CreateIndicatorName(symbol, $"CHOP({period})", resolution);
            var indicator = new ChoppinessIndex(name, period);
>>>>>>> a46acef9
            InitializeIndicator(indicator, resolution, selector, symbol);

            return indicator;
        }

        /// <summary>
        /// Creates a new ChaikinMoneyFlow indicator.
        /// </summary>
        /// <param name="symbol">The symbol whose CMF we want</param>
        /// <param name="period">The period over which to compute the CMF</param>
        /// <param name="resolution">The resolution</param>
        /// <param name="selector">Selects a value from the BaseData to send into the indicator, if null defaults to casting the input value to a TradeBar</param>
        /// <returns>The ChaikinMoneyFlow indicator for the requested symbol over the specified period</returns>
        [DocumentationAttribute(Indicators)]
        public ChaikinMoneyFlow CMF(Symbol symbol, int period, Resolution? resolution = null, Func<IBaseData, TradeBar> selector = null)
        {
            var name = CreateIndicatorName(symbol, $"CMF({period})", resolution);
            var chaikinMoneyFlow = new ChaikinMoneyFlow(name, period);
            InitializeIndicator(chaikinMoneyFlow, resolution, selector, symbol);

            return chaikinMoneyFlow;

        }
                
        /// <summary>
        /// Creates a new ChandeMomentumOscillator indicator.
        /// </summary>
        /// <param name="symbol">The symbol whose CMO we want</param>
        /// <param name="period">The period over which to compute the CMO</param>
        /// <param name="resolution">The resolution</param>
        /// <param name="selector">Selects a value from the BaseData to send into the indicator, if null defaults to the Value property of BaseData (x => x.Value)</param>
        /// <returns>The ChandeMomentumOscillator indicator for the requested symbol over the specified period</returns>
        [DocumentationAttribute(Indicators)]
        public ChandeMomentumOscillator CMO(Symbol symbol, int period, Resolution? resolution = null, Func<IBaseData, decimal> selector = null)
        {
            var name = CreateIndicatorName(symbol, $"CMO({period})", resolution);
            var chandeMomentumOscillator = new ChandeMomentumOscillator(name, period);
            InitializeIndicator(chandeMomentumOscillator, resolution, selector, symbol);

            return chandeMomentumOscillator;
        }

        ///<summary>
        /// Creates a new DeMarker Indicator (DEM), an oscillator-type indicator measuring changes in terms of an asset's
        /// High and Low tradebar values.
        ///</summary>
        /// <param name="symbol">The symbol whose DEM we seek.</param>
        /// <param name="period">The period of the moving average implemented</param>
        /// <param name="type">Specifies the type of moving average to be used</param>
        /// <param name="resolution">The resolution.</param>
        /// <param name="selector">Selects a value from the BaseData to send into the indicator, if null defaults to casting the input value to a TradeBar</param>
        /// <returns>The DeMarker indicator for the requested symbol.</returns>
        [DocumentationAttribute(Indicators)]
        public DeMarkerIndicator DEM(Symbol symbol, int period, MovingAverageType type, Resolution? resolution = null, Func<IBaseData, TradeBar> selector = null)
        {
            var name = CreateIndicatorName(symbol, $"DEM({period},{type})", resolution);
            var deMarkerIndicator = new DeMarkerIndicator(name, period, type);
            InitializeIndicator(deMarkerIndicator, resolution, selector, symbol);
            return deMarkerIndicator;
        }

        /// <summary>
        /// Creates a new Donchian Channel indicator which will compute the Upper Band and Lower Band.
        /// The indicator will be automatically updated on the given resolution.
        /// </summary>
        /// <param name="symbol">The symbol whose Donchian Channel we seek.</param>
        /// <param name="upperPeriod">The period over which to compute the upper Donchian Channel.</param>
        /// <param name="lowerPeriod">The period over which to compute the lower Donchian Channel.</param>
        /// <param name="resolution">The resolution.</param>
        /// <param name="selector">Selects a value from the BaseData to send into the indicator, if null defaults to casting the input value to a TradeBar</param>
        /// <returns>The Donchian Channel indicator for the requested symbol.</returns>
        [DocumentationAttribute(Indicators)]
        public DonchianChannel DCH(Symbol symbol, int upperPeriod, int lowerPeriod, Resolution? resolution = null, Func<IBaseData, IBaseDataBar> selector = null)
        {
            var name = CreateIndicatorName(symbol, $"DCH({upperPeriod},{lowerPeriod})", resolution);
            var donchianChannel = new DonchianChannel(name, upperPeriod, lowerPeriod);
            InitializeIndicator(donchianChannel, resolution, selector, symbol);

            return donchianChannel;
        }

        /// <summary>
        /// Overload shorthand to create a new symmetric Donchian Channel indicator which
        /// has the upper and lower channels set to the same period length.
        /// </summary>
        /// <param name="symbol">The symbol whose Donchian Channel we seek.</param>
        /// <param name="period">The period over which to compute the Donchian Channel.</param>
        /// <param name="resolution">The resolution.</param>
        /// <param name="selector">Selects a value from the BaseData to send into the indicator, if null defaults to casting the input value to a TradeBar</param>
        /// <returns>The Donchian Channel indicator for the requested symbol.</returns>
        [DocumentationAttribute(Indicators)]
        public DonchianChannel DCH(Symbol symbol, int period, Resolution? resolution = null, Func<IBaseData, IBaseDataBar> selector = null)
        {
            return DCH(symbol, period, period, resolution, selector);
        }

        /// <summary>
        /// Creates a new Delta indicator for the symbol The indicator will be automatically
        /// updated on the symbol's subscription resolution
        /// </summary>
        /// <param name="symbol">The option symbol whose values we want as an indicator</param>
        /// <param name="mirrorOption">The mirror option for parity calculation</param>
        /// <param name="riskFreeRate">The risk free rate</param>
        /// <param name="dividendYield">The dividend yield</param>
        /// <param name="optionModel">The option pricing model used to estimate Delta</param>
        /// <param name="ivModel">The option pricing model used to estimate IV</param>
        /// <param name="resolution">The desired resolution of the data</param>
        /// <returns>A new Delta indicator for the specified symbol</returns>
        [DocumentationAttribute(Indicators)]
        public Delta D(Symbol symbol, Symbol mirrorOption = null, decimal? riskFreeRate = null, decimal? dividendYield = null, OptionPricingModelType optionModel = OptionPricingModelType.BlackScholes, 
            OptionPricingModelType? ivModel = null, Resolution? resolution = null)
        {
            var name = InitializeOptionIndicator<Delta>(symbol, out var riskFreeRateModel, out var dividendYieldModel, riskFreeRate, dividendYield, optionModel, resolution);

            var delta = new Delta(name, symbol, riskFreeRateModel, dividendYieldModel, mirrorOption, optionModel, ivModel);
            InitializeOptionIndicator(delta, resolution, symbol, mirrorOption);
            return delta;
        }

        /// <summary>
        /// Creates a new Delta indicator for the symbol The indicator will be automatically
        /// updated on the symbol's subscription resolution
        /// </summary>
        /// <param name="symbol">The option symbol whose values we want as an indicator</param>
        /// <param name="mirrorOption">The mirror option for parity calculation</param>
        /// <param name="riskFreeRate">The risk free rate</param>
        /// <param name="dividendYield">The dividend yield</param>
        /// <param name="optionModel">The option pricing model used to estimate Delta</param>
        /// <param name="ivModel">The option pricing model used to estimate IV</param>
        /// <param name="resolution">The desired resolution of the data</param>
        /// <returns>A new Delta indicator for the specified symbol</returns>
        [DocumentationAttribute(Indicators)]
        public Delta Δ(Symbol symbol, Symbol mirrorOption = null, decimal? riskFreeRate = null, decimal? dividendYield = null, OptionPricingModelType optionModel = OptionPricingModelType.BlackScholes,
            OptionPricingModelType? ivModel = null, Resolution? resolution = null)
        {
            return D(symbol, mirrorOption, riskFreeRate, dividendYield, optionModel, ivModel, resolution);
        }

        /// <summary>
        /// Creates a new DoubleExponentialMovingAverage indicator.
        /// </summary>
        /// <param name="symbol">The symbol whose DEMA we want</param>
        /// <param name="period">The period over which to compute the DEMA</param>
        /// <param name="resolution">The resolution</param>
        /// <param name="selector">Selects a value from the BaseData to send into the indicator, if null defaults to the Value property of BaseData (x => x.Value)</param>
        /// <returns>The DoubleExponentialMovingAverage indicator for the requested symbol over the specified period</returns>
        [DocumentationAttribute(Indicators)]
        public DoubleExponentialMovingAverage DEMA(Symbol symbol, int period, Resolution? resolution = null, Func<IBaseData, decimal> selector = null)
        {
            var name = CreateIndicatorName(symbol, $"DEMA({period})", resolution);
            var doubleExponentialMovingAverage = new DoubleExponentialMovingAverage(name, period);
            InitializeIndicator(doubleExponentialMovingAverage, resolution, selector, symbol);

            return doubleExponentialMovingAverage;
        }
        
        /// <summary>
        /// Creates a new DerivativeOscillator indicator.
        /// </summary>
        /// <param name="symbol">The symbol whose DO we want</param>
        /// <param name="rsiPeriod">The period over which to compute the RSI</param>
        /// <param name="smoothingRsiPeriod">The period over which to compute the smoothing RSI</param>
        /// <param name="doubleSmoothingRsiPeriod">The period over which to compute the double smoothing RSI</param>
        /// <param name="signalLinePeriod">The period over which to compute the signal line</param>
        /// <param name="resolution">The resolution</param>
        /// <param name="selector">Selects a value from the BaseData to send into the indicator, if null defaults to the Value property of BaseData (x =&gt; x.Value)</param>
        /// <returns>The DerivativeOscillator indicator for the requested symbol over the specified period</returns>
        [DocumentationAttribute(Indicators)]
        public DerivativeOscillator DO(Symbol symbol, int rsiPeriod, int smoothingRsiPeriod, int doubleSmoothingRsiPeriod, int signalLinePeriod, Resolution? resolution = null, Func<IBaseData, decimal> selector = null)
        {
            var name = CreateIndicatorName(symbol, $"DO({rsiPeriod},{smoothingRsiPeriod},{doubleSmoothingRsiPeriod},{signalLinePeriod})", resolution);
            var derivativeOscillator = new DerivativeOscillator(name, rsiPeriod, smoothingRsiPeriod, doubleSmoothingRsiPeriod, signalLinePeriod);
            InitializeIndicator(derivativeOscillator, resolution, selector, symbol);

            return derivativeOscillator;
        }

        /// <summary>
        /// Creates a new <see cref="DetrendedPriceOscillator"/> indicator.
        /// </summary>
        /// <param name="symbol">The symbol whose DPO we want</param>
        /// <param name="period">The period over which to compute the DPO</param>
        /// <param name="resolution">The resolution</param>
        /// <param name="selector">Selects a value from the BaseData to send into the indicator, if null defaults to the Value property of BaseData (x => x.Value)</param>
        /// <returns>A new registered DetrendedPriceOscillator indicator for the requested symbol over the specified period</returns>
        [DocumentationAttribute(Indicators)]
        public DetrendedPriceOscillator DPO(Symbol symbol, int period, Resolution? resolution = null, Func<IBaseData, decimal> selector = null)
        {
            var name = CreateIndicatorName(symbol, $"DPO({period})", resolution);
            var detrendedPriceOscillator = new DetrendedPriceOscillator(name, period);
            InitializeIndicator(detrendedPriceOscillator, resolution, selector, symbol);

            return detrendedPriceOscillator;
        }

        /// <summary>
        /// Creates an ExponentialMovingAverage indicator for the symbol. The indicator will be automatically
        /// updated on the given resolution.
        /// </summary>
        /// <param name="symbol">The symbol whose EMA we want</param>
        /// <param name="period">The period of the EMA</param>
        /// <param name="resolution">The resolution</param>
        /// <param name="selector">Selects a value from the BaseData to send into the indicator, if null defaults to the Value property of BaseData (x => x.Value)</param>
        /// <returns>The ExponentialMovingAverage for the given parameters</returns>
        [DocumentationAttribute(Indicators)]
        public ExponentialMovingAverage EMA(Symbol symbol, int period, Resolution? resolution = null, Func<IBaseData, decimal> selector = null)
        {
            return EMA(symbol, period, ExponentialMovingAverage.SmoothingFactorDefault(period), resolution, selector);
        }

        /// <summary>
        /// Creates an ExponentialMovingAverage indicator for the symbol. The indicator will be automatically
        /// updated on the given resolution.
        /// </summary>
        /// <param name="symbol">The symbol whose EMA we want</param>
        /// <param name="period">The period of the EMA</param>
        /// <param name="smoothingFactor">The percentage of data from the previous value to be carried into the next value</param>
        /// <param name="resolution">The resolution</param>
        /// <param name="selector">Selects a value from the BaseData to send into the indicator, if null defaults to the Value property of BaseData (x => x.Value)</param>
        /// <returns>The ExponentialMovingAverage for the given parameters</returns>
        [DocumentationAttribute(Indicators)]
        public ExponentialMovingAverage EMA(Symbol symbol, int period, decimal smoothingFactor, Resolution? resolution = null, Func<IBaseData, decimal> selector = null)
        {
            var name = CreateIndicatorName(symbol, $"EMA({period})", resolution);
            var exponentialMovingAverage = new ExponentialMovingAverage(name, period, smoothingFactor);
            InitializeIndicator(exponentialMovingAverage, resolution, selector, symbol);

            return exponentialMovingAverage;
        }

        /// <summary>
        /// Creates an EaseOfMovementValue indicator for the symbol. The indicator will be automatically
        /// updated on the given resolution.
        /// </summary>
        /// <param name="symbol">The symbol whose EMV we want</param>
        /// <param name="period">The period of the EMV</param>
        /// <param name="scale">The length of the outputed value</param>
        /// <param name="resolution">The resolution</param>
        /// <param name="selector">Selects a value from the BaseData to send into the indicator, if null defaults to casting the input value to a TradeBar</param>
        /// <returns>The EaseOfMovementValue indicator for the given parameters</returns>
        [DocumentationAttribute(Indicators)]
        public EaseOfMovementValue EMV(Symbol symbol, int period = 1, int scale = 10000, Resolution? resolution = null, Func<IBaseData, TradeBar> selector = null)
        {
            var name = CreateIndicatorName(symbol, $"EMV({period}, {scale})", resolution);
            var easeOfMovementValue = new EaseOfMovementValue(name, period, scale);
            InitializeIndicator(easeOfMovementValue, resolution, selector, symbol);

            return easeOfMovementValue;
        }

        /// <summary>
        /// Creates a new FilteredIdentity indicator for the symbol The indicator will be automatically
        /// updated on the symbol's subscription resolution
        /// </summary>
        /// <param name="symbol">The symbol whose values we want as an indicator</param>
        /// <param name="selector">Selects a value from the BaseData to send into the indicator, if null defaults to casting the input value to a TradeBar</param>
        /// <param name="filter">Filters the IBaseData send into the indicator, if null defaults to true (x => true) which means no filter</param>
        /// <param name="fieldName">The name of the field being selected</param>
        /// <returns>A new FilteredIdentity indicator for the specified symbol and selector</returns>
        [DocumentationAttribute(Indicators)]
        public FilteredIdentity FilteredIdentity(Symbol symbol, Func<IBaseData, IBaseDataBar> selector = null, Func<IBaseData, bool> filter = null, string fieldName = null)
        {
            var resolution = GetSubscription(symbol).Resolution;
            return FilteredIdentity(symbol, resolution, selector, filter, fieldName);
        }

        /// <summary>
        /// Creates a new FilteredIdentity indicator for the symbol The indicator will be automatically
        /// updated on the symbol's subscription resolution
        /// </summary>
        /// <param name="symbol">The symbol whose values we want as an indicator</param>
        /// <param name="resolution">The desired resolution of the data</param>
        /// <param name="selector">Selects a value from the BaseData to send into the indicator, if null defaults to casting the input value to a TradeBar</param>
        /// <param name="filter">Filters the IBaseData send into the indicator, if null defaults to true (x => true) which means no filter</param>
        /// <param name="fieldName">The name of the field being selected</param>
        /// <returns>A new FilteredIdentity indicator for the specified symbol and selector</returns>
        [DocumentationAttribute(Indicators)]
        public FilteredIdentity FilteredIdentity(Symbol symbol, Resolution resolution, Func<IBaseData, IBaseDataBar> selector = null, Func<IBaseData, bool> filter = null, string fieldName = null)
        {
            var name = CreateIndicatorName(symbol, fieldName ?? "close", resolution);
            var filteredIdentity = new FilteredIdentity(name, filter);
            RegisterIndicator<IBaseData>(symbol, filteredIdentity, resolution, selector);
            return filteredIdentity;
        }

        /// <summary>
        /// Creates a new FilteredIdentity indicator for the symbol The indicator will be automatically
        /// updated on the symbol's subscription resolution
        /// </summary>
        /// <param name="symbol">The symbol whose values we want as an indicator</param>
        /// <param name="resolution">The desired resolution of the data</param>
        /// <param name="selector">Selects a value from the BaseData, if null defaults to the .Value property (x => x.Value)</param>
        /// <param name="filter">Filters the IBaseData send into the indicator, if null defaults to true (x => true) which means no filter</param>
        /// <param name="fieldName">The name of the field being selected</param>
        /// <returns>A new FilteredIdentity indicator for the specified symbol and selector</returns>
        [DocumentationAttribute(Indicators)]
        public FilteredIdentity FilteredIdentity(Symbol symbol, TimeSpan resolution, Func<IBaseData, IBaseDataBar> selector = null, Func<IBaseData, bool> filter = null, string fieldName = null)
        {
            var name = Invariant($"{symbol}({fieldName ?? "close"}_{resolution})");
            var filteredIdentity = new FilteredIdentity(name, filter);
            RegisterIndicator<IBaseData>(symbol, filteredIdentity, ResolveConsolidator(symbol, resolution), selector);
            return filteredIdentity;
        }

        /// <summary>
        /// Creates a new ForceIndex indicator for the symbol. The indicator will be automatically
        /// updated on the given resolution.
        /// </summary>
        /// <param name="symbol">The symbol whose ForceIndex we want</param>
        /// <param name="period">The smoothing period used to smooth the computed ForceIndex values</param>
        /// <param name="type">The type of smoothing to use</param>
        /// <param name="resolution">The resolution</param>
        /// <param name="selector">Selects a value from the BaseData to send into the indicator, if null defaults to casting the input value to a TradeBar</param>
        /// <returns>A new ForceIndex indicator with the specified smoothing type and period</returns>
        [DocumentationAttribute(Indicators)]
        public ForceIndex FI(Symbol symbol, int period, MovingAverageType type = MovingAverageType.Exponential, Resolution? resolution = null, Func<IBaseData, TradeBar> selector = null)
        {
            var name = CreateIndicatorName(symbol, $"FI({period})", resolution);
            var indicator = new ForceIndex(name, period, type);
            InitializeIndicator(indicator, resolution, selector, symbol);

            return indicator;
        }

        /// <summary>
        /// Creates an FisherTransform indicator for the symbol.
        /// The indicator will be automatically updated on the given resolution.
        /// </summary>
        /// <param name="symbol">The symbol whose FisherTransform we want</param>
        /// <param name="period">The period of the FisherTransform</param>
        /// <param name="resolution">The resolution</param>
        /// <param name="selector">Selects a value from the BaseData to send into the indicator, if null defaults to casting the input value to a TradeBar</param>
        /// <returns>The FisherTransform for the given parameters</returns>
        [DocumentationAttribute(Indicators)]
        public FisherTransform FISH(Symbol symbol, int period, Resolution? resolution = null, Func<IBaseData, TradeBar> selector = null)
        {
            var name = CreateIndicatorName(symbol, $"FISH({period})", resolution);
            var fisherTransform = new FisherTransform(name, period);
            InitializeIndicator(fisherTransform, resolution, selector, symbol);

            return fisherTransform;
        }


        /// <summary>
        /// Creates an FractalAdaptiveMovingAverage (FRAMA) indicator for the symbol. The indicator will be automatically
        /// updated on the given resolution.
        /// </summary>
        /// <param name="symbol">The symbol whose FRAMA we want</param>
        /// <param name="period">The period of the FRAMA</param>
        /// <param name="longPeriod">The long period of the FRAMA</param>
        /// <param name="resolution">The resolution</param>
        /// <param name="selector">Selects a value from the BaseData to send into the indicator, if null defaults to casting the input value to a TradeBar</param>
        /// <returns>The FRAMA for the given parameters</returns>
        [DocumentationAttribute(Indicators)]
        public FractalAdaptiveMovingAverage FRAMA(Symbol symbol, int period, int longPeriod = 198, Resolution? resolution = null, Func<IBaseData, IBaseDataBar> selector = null)
        {
            var name = CreateIndicatorName(symbol, $"FRAMA({period},{longPeriod})", resolution);
            var fractalAdaptiveMovingAverage = new FractalAdaptiveMovingAverage(name, period, longPeriod);
            InitializeIndicator(fractalAdaptiveMovingAverage, resolution, selector, symbol);

            return fractalAdaptiveMovingAverage;
        }

        /// <summary>
        /// Creates a new Gamma indicator for the symbol The indicator will be automatically
        /// updated on the symbol's subscription resolution
        /// </summary>
        /// <param name="symbol">The option symbol whose values we want as an indicator</param>
        /// <param name="mirrorOption">The mirror option for parity calculation</param>
        /// <param name="riskFreeRate">The risk free rate</param>
        /// <param name="dividendYield">The dividend yield</param>
        /// <param name="optionModel">The option pricing model used to estimate Gamma</param>
        /// <param name="ivModel">The option pricing model used to estimate IV</param>
        /// <param name="resolution">The desired resolution of the data</param>
        /// <returns>A new Gamma indicator for the specified symbol</returns>
        [DocumentationAttribute(Indicators)]
        public Gamma G(Symbol symbol, Symbol mirrorOption = null, decimal? riskFreeRate = null, decimal? dividendYield = null, OptionPricingModelType optionModel = OptionPricingModelType.BlackScholes,
            OptionPricingModelType? ivModel = null, Resolution? resolution = null)
        {
            var name = InitializeOptionIndicator<Gamma>(symbol, out var riskFreeRateModel, out var dividendYieldModel, riskFreeRate, dividendYield, optionModel, resolution);

            var gamma = new Gamma(name, symbol, riskFreeRateModel, dividendYieldModel, mirrorOption, optionModel, ivModel);
            InitializeOptionIndicator(gamma, resolution, symbol, mirrorOption);
            return gamma;
        }

        /// <summary>
        /// Creates a new Gamma indicator for the symbol The indicator will be automatically
        /// updated on the symbol's subscription resolution
        /// </summary>
        /// <param name="symbol">The option symbol whose values we want as an indicator</param>
        /// <param name="mirrorOption">The mirror option for parity calculation</param>
        /// <param name="riskFreeRate">The risk free rate</param>
        /// <param name="dividendYield">The dividend yield</param>
        /// <param name="optionModel">The option pricing model used to estimate Gamma</param>
        /// <param name="ivModel">The option pricing model used to estimate IV</param>
        /// <param name="resolution">The desired resolution of the data</param>
        /// <returns>A new Gamma indicator for the specified symbol</returns>
        [DocumentationAttribute(Indicators)]
        public Gamma Γ(Symbol symbol, Symbol mirrorOption = null, decimal? riskFreeRate = null, decimal? dividendYield = null, OptionPricingModelType optionModel = OptionPricingModelType.BlackScholes,
            OptionPricingModelType? ivModel = null, Resolution? resolution = null)
        {
            return G(symbol, mirrorOption, riskFreeRate, dividendYield, optionModel, ivModel, resolution);
        }

        /// <summary>
        /// Creates a new Heikin-Ashi indicator.
        /// </summary>
        /// <param name="symbol">The symbol whose Heikin-Ashi we want</param>
        /// <param name="resolution">The resolution</param>
        /// <param name="selector">Selects a value from the BaseData to send into the indicator, if null defaults to casting the input value to a TradeBar</param>
        /// <returns>The Heikin-Ashi indicator for the requested symbol over the specified period</returns>
        [DocumentationAttribute(Indicators)]
        public HeikinAshi HeikinAshi(Symbol symbol, Resolution? resolution = null, Func<IBaseData, TradeBar> selector = null)
        {
            var name = CreateIndicatorName(symbol, "HA", resolution);
            var heikinAshi = new HeikinAshi(name);
            InitializeIndicator(heikinAshi, resolution, selector, symbol);

            return heikinAshi;
        }

        /// <summary>
        /// Creates a new Hilbert Transform indicator
        /// </summary>
        /// <param name="symbol">The symbol whose Hilbert transform we want</param>
        /// <param name="length">The length of the FIR filter used in the calculation of the Hilbert Transform.
        /// This parameter determines the number of filter coefficients in the FIR filter.</param>
        /// <param name="inPhaseMultiplicationFactor">The multiplication factor used in the calculation of the in-phase component
        /// of the Hilbert Transform. This parameter adjusts the sensitivity and responsiveness of
        /// the transform to changes in the input signal.</param>
        /// <param name="quadratureMultiplicationFactor">The multiplication factor used in the calculation of the quadrature component of
        /// the Hilbert Transform. This parameter also adjusts the sensitivity and responsiveness of the
        /// transform to changes in the input signal.</param>
        /// <param name="resolution">The resolution</param>
        /// <param name="selector">Selects a value from the BaseData to send into the indicator, if null defaults to the Value property of BaseData (x => x.Value)</param>
        [DocumentationAttribute(Indicators)]
        public HilbertTransform HT(Symbol symbol, int length, decimal inPhaseMultiplicationFactor, decimal quadratureMultiplicationFactor, Resolution? resolution = null, Func<IBaseData, decimal> selector = null)
        {
            var name = CreateIndicatorName(symbol, $"HT({length}, {inPhaseMultiplicationFactor}, {quadratureMultiplicationFactor})", resolution);
            var hilbertTransform = new HilbertTransform(length, inPhaseMultiplicationFactor, quadratureMultiplicationFactor);
            InitializeIndicator(hilbertTransform, resolution, selector, symbol);

            return hilbertTransform;
        }

        /// <summary>
        /// Creates a new HullMovingAverage indicator. The Hull moving average is a series of nested weighted moving averages, is fast and smooth.
        /// </summary>
        /// <param name="symbol">The symbol whose Hull moving average we want</param>
        /// <param name="period">The period over which to compute the Hull moving average</param>
        /// <param name="resolution">The resolution</param>
        /// <param name="selector">Selects a value from the BaseData to send into the indicator, if null defaults to the Value property of BaseData (x => x.Value)</param>
        /// <returns></returns>
        [DocumentationAttribute(Indicators)]
        public HullMovingAverage HMA(Symbol symbol, int period, Resolution? resolution = null, Func<IBaseData, decimal> selector = null)
        {
            var name = CreateIndicatorName(symbol, $"HMA({period})", resolution);
            var hullMovingAverage = new HullMovingAverage(name, period);
            InitializeIndicator(hullMovingAverage, resolution, selector, symbol);

            return hullMovingAverage;
        }

        /// <summary>
        /// Creates a new InternalBarStrength indicator for the symbol. The indicator will be automatically
        /// updated on the given resolution.
        /// </summary>
        /// <param name="symbol">The symbol whose IBS we want</param>
        /// <param name="resolution">The resolution</param>
        /// <param name="selector">Selects a value from the BaseData to send into the indicator, if null defaults to casting the input value to a TradeBar</param>
        /// <returns>A new InternalBarStrength indicator</returns>
        [DocumentationAttribute(Indicators)]
        public InternalBarStrength IBS(Symbol symbol, Resolution? resolution = null, Func<IBaseData, TradeBar> selector = null)
        {
            var name = CreateIndicatorName(symbol, "IBS", resolution);
            var indicator = new InternalBarStrength(name);
            InitializeIndicator(indicator, resolution, selector, symbol);

            return indicator;
        }

        /// <summary>
        /// Creates a new IchimokuKinkoHyo indicator for the symbol. The indicator will be automatically
        /// updated on the given resolution.
        /// </summary>
        /// <param name="symbol">The symbol whose ICHIMOKU we want</param>
        /// <param name="tenkanPeriod">The period to calculate the Tenkan-sen period</param>
        /// <param name="kijunPeriod">The period to calculate the Kijun-sen period</param>
        /// <param name="senkouAPeriod">The period to calculate the Tenkan-sen period</param>
        /// <param name="senkouBPeriod">The period to calculate the Tenkan-sen period</param>
        /// <param name="senkouADelayPeriod">The period to calculate the Tenkan-sen period</param>
        /// <param name="senkouBDelayPeriod">The period to calculate the Tenkan-sen period</param>
        /// <param name="resolution">The resolution</param>
        /// <param name="selector">Selects a value from the BaseData to send into the indicator, if null defaults to casting the input value to a TradeBar</param>
        /// <returns>A new IchimokuKinkoHyo indicator with the specified periods and delays</returns>
        [DocumentationAttribute(Indicators)]
        public IchimokuKinkoHyo ICHIMOKU(Symbol symbol, int tenkanPeriod, int kijunPeriod, int senkouAPeriod, int senkouBPeriod,
            int senkouADelayPeriod, int senkouBDelayPeriod, Resolution? resolution = null, Func<IBaseData, TradeBar> selector = null)
        {
            var name = CreateIndicatorName(symbol, $"ICHIMOKU({tenkanPeriod},{kijunPeriod},{senkouAPeriod},{senkouBPeriod},{senkouADelayPeriod},{senkouBDelayPeriod})", resolution);
            var ichimokuKinkoHyo = new IchimokuKinkoHyo(name, tenkanPeriod, kijunPeriod, senkouAPeriod, senkouBPeriod, senkouADelayPeriod, senkouBDelayPeriod);
            InitializeIndicator(ichimokuKinkoHyo, resolution, selector, symbol);

            return ichimokuKinkoHyo;
        }

        /// <summary>
        /// Creates a new Identity indicator for the symbol The indicator will be automatically
        /// updated on the symbol's subscription resolution
        /// </summary>
        /// <param name="symbol">The symbol whose values we want as an indicator</param>
        /// <param name="selector">Selects a value from the BaseData, if null defaults to the .Value property (x => x.Value)</param>
        /// <param name="fieldName">The name of the field being selected</param>
        /// <returns>A new Identity indicator for the specified symbol and selector</returns>
        [DocumentationAttribute(Indicators)]
        public Identity Identity(Symbol symbol, Func<IBaseData, decimal> selector = null, string fieldName = null)
        {
            var resolution = GetSubscription(symbol).Resolution;
            return Identity(symbol, resolution, selector, fieldName);
        }

        /// <summary>
        /// Creates a new Identity indicator for the symbol The indicator will be automatically
        /// updated on the symbol's subscription resolution
        /// </summary>
        /// <param name="symbol">The symbol whose values we want as an indicator</param>
        /// <param name="resolution">The desired resolution of the data</param>
        /// <param name="selector">Selects a value from the BaseData, if null defaults to the .Value property (x => x.Value)</param>
        /// <param name="fieldName">The name of the field being selected</param>
        /// <returns>A new Identity indicator for the specified symbol and selector</returns>
        [DocumentationAttribute(Indicators)]
        public Identity Identity(Symbol symbol, Resolution resolution, Func<IBaseData, decimal> selector = null, string fieldName = null)
        {
            var name = CreateIndicatorName(symbol, fieldName ?? "close", resolution);
            var identity = new Identity(name);
            RegisterIndicator(symbol, identity, resolution, selector);
            return identity;
        }

        /// <summary>
        /// Creates a new Identity indicator for the symbol The indicator will be automatically
        /// updated on the symbol's subscription resolution
        /// </summary>
        /// <param name="symbol">The symbol whose values we want as an indicator</param>
        /// <param name="resolution">The desired resolution of the data</param>
        /// <param name="selector">Selects a value from the BaseData, if null defaults to the .Value property (x => x.Value)</param>
        /// <param name="fieldName">The name of the field being selected</param>
        /// <returns>A new Identity indicator for the specified symbol and selector</returns>
        [DocumentationAttribute(Indicators)]
        public Identity Identity(Symbol symbol, TimeSpan resolution, Func<IBaseData, decimal> selector = null, string fieldName = null)
        {
            var name = Invariant($"{symbol}({fieldName ?? "close"},{resolution})");
            var identity = new Identity(name);
            RegisterIndicator(symbol, identity, ResolveConsolidator(symbol, resolution), selector);
            return identity;
        }

        /// <summary>
        /// Creates a new ImpliedVolatility indicator for the symbol The indicator will be automatically
        /// updated on the symbol's subscription resolution
        /// </summary>
        /// <param name="symbol">The option symbol whose values we want as an indicator</param>
        /// <param name="mirrorOption">The mirror option contract used for parity type calculation</param>
        /// <param name="riskFreeRate">The risk free rate</param>
        /// <param name="dividendYield">The dividend yield</param>
        /// <param name="optionModel">The option pricing model used to estimate IV</param>
        /// <param name="resolution">The desired resolution of the data</param>
        /// <returns>A new ImpliedVolatility indicator for the specified symbol</returns>
        [DocumentationAttribute(Indicators)]
        public ImpliedVolatility IV(Symbol symbol, Symbol mirrorOption = null, decimal? riskFreeRate = null, decimal? dividendYield = null,
            OptionPricingModelType optionModel = OptionPricingModelType.BlackScholes, Resolution? resolution = null)
        {
            var name = InitializeOptionIndicator<ImpliedVolatility>(symbol, out var riskFreeRateModel, out var dividendYieldModel, riskFreeRate, dividendYield, optionModel, resolution);

            var iv = new ImpliedVolatility(name, symbol, riskFreeRateModel, dividendYieldModel, mirrorOption, optionModel);
            InitializeOptionIndicator(iv, resolution, symbol, mirrorOption);
            return iv;
        }

        /// <summary>
        /// Creates a new KaufmanAdaptiveMovingAverage indicator.
        /// </summary>
        /// <param name="symbol">The symbol whose KAMA we want</param>
        /// <param name="period">The period of the Efficiency Ratio (ER) of KAMA</param>
        /// <param name="resolution">The resolution</param>
        /// <param name="selector">Selects a value from the BaseData to send into the indicator, if null defaults to the Value property of BaseData (x => x.Value)</param>
        /// <returns>The KaufmanAdaptiveMovingAverage indicator for the requested symbol over the specified period</returns>
        [DocumentationAttribute(Indicators)]
        public KaufmanAdaptiveMovingAverage KAMA(Symbol symbol, int period, Resolution? resolution = null, Func<IBaseData, decimal> selector = null)
        {
            return KAMA(symbol, period, 2, 30, resolution, selector);
        }

        /// <summary>
        /// Creates a new KaufmanAdaptiveMovingAverage indicator.
        /// </summary>
        /// <param name="symbol">The symbol whose KAMA we want</param>
        /// <param name="period">The period of the Efficiency Ratio (ER)</param>
        /// <param name="fastEmaPeriod">The period of the fast EMA used to calculate the Smoothing Constant (SC)</param>
        /// <param name="slowEmaPeriod">The period of the slow EMA used to calculate the Smoothing Constant (SC)</param>
        /// <param name="resolution">The resolution</param>
        /// <param name="selector">Selects a value from the BaseData to send into the indicator, if null defaults to the Value property of BaseData (x => x.Value)</param>
        /// <returns>The KaufmanAdaptiveMovingAverage indicator for the requested symbol over the specified period</returns>
        [DocumentationAttribute(Indicators)]
        public KaufmanAdaptiveMovingAverage KAMA(Symbol symbol, int period, int fastEmaPeriod, int slowEmaPeriod, Resolution? resolution = null, Func<IBaseData, decimal> selector = null)
        {
            var name = CreateIndicatorName(symbol, $"KAMA({period},{fastEmaPeriod},{slowEmaPeriod})", resolution);
            var kaufmanAdaptiveMovingAverage = new KaufmanAdaptiveMovingAverage(name, period, fastEmaPeriod, slowEmaPeriod);
            InitializeIndicator(kaufmanAdaptiveMovingAverage, resolution, selector, symbol);

            return kaufmanAdaptiveMovingAverage;
        }

        /// <summary>
        /// Creates an KaufmanEfficiencyRatio indicator for the symbol. The indicator will be automatically
        /// updated on the given resolution.
        /// </summary>
        /// <param name="symbol">The symbol whose EF we want</param>
        /// <param name="period">The period of the EF</param>
        /// <param name="resolution">The resolution</param>
        /// <param name="selector">Selects a value from the BaseData to send into the indicator, if null defaults to the Value property of BaseData (x => x.Value)</param>
        /// <returns>The KaufmanEfficiencyRatio indicator for the given parameters</returns>
        [DocumentationAttribute(Indicators)]
        public KaufmanEfficiencyRatio KER(Symbol symbol, int period = 2, Resolution? resolution = null, Func<IBaseData, decimal> selector = null)
        {
            var name = CreateIndicatorName(symbol, $"KER({period})", resolution);
            var kaufmanEfficiencyRatio = new KaufmanEfficiencyRatio(name, period);
            InitializeIndicator(kaufmanEfficiencyRatio, resolution, selector, symbol);

            return kaufmanEfficiencyRatio;
        }

        /// <summary>
        /// Creates a new Keltner Channels indicator.
        /// The indicator will be automatically updated on the given resolution.
        /// </summary>
        /// <param name="symbol">The symbol whose Keltner Channel we seek</param>
        /// <param name="period">The period over which to compute the Keltner Channels</param>
        /// <param name="k">The number of multiples of the <see cref="AverageTrueRange"/> from the middle band of the Keltner Channels</param>
        /// <param name="movingAverageType">Specifies the type of moving average to be used as the middle line of the Keltner Channel</param>
        /// <param name="resolution">The resolution.</param>
        /// <param name="selector">Selects a value from the BaseData to send into the indicator, if null defaults to casting the input value to a TradeBar</param>
        /// <returns>The Keltner Channel indicator for the requested symbol.</returns>
        [DocumentationAttribute(Indicators)]
        public KeltnerChannels KCH(Symbol symbol, int period, decimal k, MovingAverageType movingAverageType = MovingAverageType.Simple, Resolution? resolution = null, Func<IBaseData, IBaseDataBar> selector = null)
        {
            var name = CreateIndicatorName(symbol, $"KCH({period},{k})", resolution);
            var keltnerChannels = new KeltnerChannels(name, period, k, movingAverageType);
            InitializeIndicator(keltnerChannels, resolution, selector, symbol);

            return keltnerChannels;
        }

        /// <summary>
        /// Creates a new LogReturn indicator.
        /// </summary>
        /// <param name="symbol">The symbol whose log return we seek</param>
        /// <param name="period">The period of the log return.</param>
        /// <param name="resolution">The resolution.</param>
        /// <param name="selector">Selects a value from the BaseData to send into the indicator, if null defaults to casting the input value to a TradeBar.</param>
        /// <returns>log return indicator for the requested symbol.</returns>
        [DocumentationAttribute(Indicators)]
        public LogReturn LOGR(Symbol symbol, int period, Resolution? resolution = null, Func<IBaseData, decimal> selector = null)
        {
            var name = CreateIndicatorName(symbol, $"LOGR({period})", resolution);
            var logReturn = new LogReturn(name, period);
            InitializeIndicator(logReturn, resolution, selector, symbol);

            return logReturn;
        }

        /// <summary>
        /// Creates and registers a new Least Squares Moving Average instance.
        /// </summary>
        /// <param name="symbol">The symbol whose LSMA we seek.</param>
        /// <param name="period">The LSMA period. Normally 14.</param>
        /// <param name="resolution">The resolution.</param>
        /// <param name="selector">Selects a value from the BaseData to send into the indicator, if null defaults to casting the input value to a TradeBar.</param>
        /// <returns>A LeastSquaredMovingAverage configured with the specified period</returns>
        [DocumentationAttribute(Indicators)]
        public LeastSquaresMovingAverage LSMA(Symbol symbol, int period, Resolution? resolution = null, Func<IBaseData, decimal> selector = null)
        {
            var name = CreateIndicatorName(symbol, $"LSMA({period})", resolution);
            var leastSquaresMovingAverage = new LeastSquaresMovingAverage(name, period);
            InitializeIndicator(leastSquaresMovingAverage, resolution, selector, symbol);

            return leastSquaresMovingAverage;
        }

        /// <summary>
        /// Creates a new LinearWeightedMovingAverage indicator.  This indicator will linearly distribute
        /// the weights across the periods.
        /// </summary>
        /// <param name="symbol">The symbol whose LWMA we want</param>
        /// <param name="period">The period over which to compute the LWMA</param>
        /// <param name="resolution">The resolution</param>
        /// <param name="selector">Selects a value from the BaseData to send into the indicator, if null defaults to the Value property of BaseData (x => x.Value)</param>
        /// <returns></returns>
        [DocumentationAttribute(Indicators)]
        public LinearWeightedMovingAverage LWMA(Symbol symbol, int period, Resolution? resolution = null, Func<IBaseData, decimal> selector = null)
        {
            var name = CreateIndicatorName(symbol, $"LWMA({period})", resolution);
            var linearWeightedMovingAverage = new LinearWeightedMovingAverage(name, period);
            InitializeIndicator(linearWeightedMovingAverage, resolution, selector, symbol);

            return linearWeightedMovingAverage;
        }

        /// <summary>
        /// Creates a MACD indicator for the symbol. The indicator will be automatically updated on the given resolution.
        /// </summary>
        /// <param name="symbol">The symbol whose MACD we want</param>
        /// <param name="fastPeriod">The period for the fast moving average</param>
        /// <param name="slowPeriod">The period for the slow moving average</param>
        /// <param name="signalPeriod">The period for the signal moving average</param>
        /// <param name="type">The type of moving average to use for the MACD</param>
        /// <param name="resolution">The resolution</param>
        /// <param name="selector">Selects a value from the BaseData to send into the indicator, if null defaults to the Value property of BaseData (x => x.Value)</param>
        /// <returns>The moving average convergence divergence between the fast and slow averages</returns>
        [DocumentationAttribute(Indicators)]
        public MovingAverageConvergenceDivergence MACD(Symbol symbol, int fastPeriod, int slowPeriod, int signalPeriod, MovingAverageType type = MovingAverageType.Exponential, Resolution? resolution = null, Func<IBaseData, decimal> selector = null)
        {
            var name = CreateIndicatorName(symbol, $"MACD({fastPeriod},{slowPeriod},{signalPeriod})", resolution);
            var movingAverageConvergenceDivergence = new MovingAverageConvergenceDivergence(name, fastPeriod, slowPeriod, signalPeriod, type);
            InitializeIndicator(movingAverageConvergenceDivergence, resolution, selector, symbol);

            return movingAverageConvergenceDivergence;
        }

        /// <summary>
        /// Creates a new MeanAbsoluteDeviation indicator.
        /// </summary>
        /// <param name="symbol">The symbol whose MeanAbsoluteDeviation we want</param>
        /// <param name="period">The period over which to compute the MeanAbsoluteDeviation</param>
        /// <param name="resolution">The resolution</param>
        /// <param name="selector">Selects a value from the BaseData to send into the indicator, if null defaults to the Value property of BaseData (x => x.Value)</param>
        /// <returns>The MeanAbsoluteDeviation indicator for the requested symbol over the specified period</returns>
        [DocumentationAttribute(Indicators)]
        public MeanAbsoluteDeviation MAD(Symbol symbol, int period, Resolution? resolution = null, Func<IBaseData, decimal> selector = null)
        {
            var name = CreateIndicatorName(symbol, $"MAD({period})", resolution);
            var meanAbsoluteDeviation = new MeanAbsoluteDeviation(name, period);
            InitializeIndicator(meanAbsoluteDeviation, resolution, selector, symbol);

            return meanAbsoluteDeviation;
        }

        /// <summary>
        /// Creates an Market Profile indicator for the symbol with Volume Profile (VOL) mode. The indicator will be automatically
        /// updated on the given resolution.
        /// </summary>
        /// <param name="symbol">The symbol whose VP we want</param>
        /// <param name="period">The period of the VP</param>
        /// <param name="valueAreaVolumePercentage">The percentage of volume contained in the value area</param>
        /// <param name="priceRangeRoundOff">How many digits you want to round and the precision. i.e 0.01 round to two digits exactly.</param>
        /// <param name="resolution">The resolution</param>
        /// <param name="selector">Selects a value from the BaseData to send into the indicator, if null defaults to casting the input value to a TradeBar</param>
        /// <returns>The Volume Profile indicator for the given parameters</returns>
        [DocumentationAttribute(Indicators)]
        public VolumeProfile VP(Symbol symbol, int period = 2, decimal valueAreaVolumePercentage = 0.70m, decimal priceRangeRoundOff = 0.05m, Resolution resolution = Resolution.Daily, Func<IBaseData, TradeBar> selector = null)
        {
            var name = CreateIndicatorName(symbol, $"VP({period})", resolution);
            var marketProfile = new VolumeProfile(name, period, valueAreaVolumePercentage, priceRangeRoundOff);
            InitializeIndicator(marketProfile, resolution, selector, symbol);

            return marketProfile;
        }

        /// <summary>
        /// Creates an Market Profile indicator for the symbol with Time Price Opportunity (TPO) mode. The indicator will be automatically
        /// updated on the given resolution.
        /// </summary>
        /// <param name="symbol">The symbol whose TP we want</param>
        /// <param name="period">The period of the TP</param>
        /// <param name="valueAreaVolumePercentage">The percentage of volume contained in the value area</param>
        /// <param name="priceRangeRoundOff">How many digits you want to round and the precision. i.e 0.01 round to two digits exactly.</param>
        /// <param name="resolution">The resolution</param>
        /// <param name="selector">Selects a value from the BaseData to send into the indicator, if null defaults to casting the input value to a TradeBar</param>
        /// <returns>The Time Profile indicator for the given parameters</returns>
        [DocumentationAttribute(Indicators)]
        public TimeProfile TP(Symbol symbol, int period = 2, decimal valueAreaVolumePercentage = 0.70m, decimal priceRangeRoundOff = 0.05m, Resolution resolution = Resolution.Daily, Func<IBaseData, TradeBar> selector = null)
        {
            var name = CreateIndicatorName(symbol, $"TP({period})", resolution);
            var marketProfile = new TimeProfile(name, period, valueAreaVolumePercentage, priceRangeRoundOff);
            InitializeIndicator(marketProfile, resolution, selector, symbol);

            return marketProfile;
        }

        /// <summary>
        /// Creates a new Time Series Forecast indicator
        /// </summary>
        /// <param name="symbol">The symbol whose TSF we want</param>
        /// <param name="period">The period of the TSF</param>
        /// <param name="resolution">The resolution</param>
        /// <param name="selector">Selects a value from the BaseData to send into the indicator, if null defaults to Value property of BaseData (x => x.Value)</param>
        /// <returns>The TimeSeriesForecast indicator for the requested symbol over the specified period</returns>
        [DocumentationAttribute(Indicators)]
        public TimeSeriesForecast TSF(Symbol symbol, int period, Resolution? resolution = null, Func<IBaseData, decimal> selector = null)
        {
            var name = CreateIndicatorName(symbol, $"TSF({period})", resolution);
            var timeSeriesForecast = new TimeSeriesForecast(name, period);
            InitializeIndicator(timeSeriesForecast, resolution, selector, symbol);

            return timeSeriesForecast;
        }

        /// <summary>
        /// Creates a new Maximum indicator to compute the maximum value
        /// </summary>
        /// <param name="symbol">The symbol whose max we want</param>
        /// <param name="period">The look back period over which to compute the max value</param>
        /// <param name="resolution">The resolution</param>
        /// <param name="selector">Selects a value from the BaseData to send into the indicator, if null and the symbol is of type TradeBar defaults to the High property,
        /// otherwise it defaults to Value property of BaseData (x => x.Value)</param>
        /// <returns>A Maximum indicator that compute the max value and the periods since the max value</returns>
        [DocumentationAttribute(Indicators)]
        public Maximum MAX(Symbol symbol, int period, Resolution? resolution = null, Func<IBaseData, decimal> selector = null)
        {
            var name = CreateIndicatorName(symbol, $"MAX({period})", resolution);
            var maximum = new Maximum(name, period);

            // assign a default value for the selector function
            if (selector == null)
            {
                var subscription = GetSubscription(symbol);
                if (typeof(TradeBar).IsAssignableFrom(subscription.Type))
                {
                    // if we have trade bar data we'll use the High property, if not x => x.Value will be set in RegisterIndicator
                    selector = x => ((TradeBar)x).High;
                }
            }

            RegisterIndicator(symbol, maximum, ResolveConsolidator(symbol, resolution), selector);

            if (Settings.AutomaticIndicatorWarmUp)
            {
                WarmUpIndicator(symbol, maximum, resolution, selector);
            }

            return maximum;
        }

        /// <summary>
        /// Creates a new MoneyFlowIndex indicator. The indicator will be automatically
        /// updated on the given resolution.
        /// </summary>
        /// <param name="symbol">The symbol whose MFI we want</param>
        /// <param name="period">The period over which to compute the MFI</param>
        /// <param name="resolution">The resolution</param>
        /// <param name="selector">Selects a value from the BaseData to send into the indicator, if null defaults to casting the input value to a TradeBar</param>
        /// <returns>The MoneyFlowIndex indicator for the requested symbol over the specified period</returns>
        [DocumentationAttribute(Indicators)]
        public MoneyFlowIndex MFI(Symbol symbol, int period, Resolution? resolution = null, Func<IBaseData, TradeBar> selector = null)
        {
            var name = CreateIndicatorName(symbol, $"MFI({period})", resolution);
            var moneyFlowIndex = new MoneyFlowIndex(name, period);
            InitializeIndicator(moneyFlowIndex, resolution, selector, symbol);

            return moneyFlowIndex;
        }

        /// <summary>
        /// Creates a new Mass Index indicator. The indicator will be automatically
        /// updated on the given resolution.
        /// </summary>
        /// <param name="symbol">The symbol whose Mass Index we want.</param>
        /// <param name="emaPeriod">The period used by both EMA.</param>
        /// <param name="sumPeriod">The sum period.</param>
        /// <param name="resolution">The resolution.</param>
        /// <param name="selector">Selects a value from the BaseData to send into the indicator, if null defaults to casting the input value to a TradeBar</param>
        /// <returns>The Mass Index indicator for the requested symbol over the specified period</returns>
        [DocumentationAttribute(Indicators)]
        public MassIndex MASS(Symbol symbol, int emaPeriod = 9, int sumPeriod = 25, Resolution? resolution = null, Func<IBaseData, TradeBar> selector = null)
        {
            var name = CreateIndicatorName(symbol, $"MASS({emaPeriod},{sumPeriod})", resolution);
            var massIndex = new MassIndex(name, emaPeriod, sumPeriod);
            InitializeIndicator(massIndex, resolution, selector, symbol);

            return massIndex;
        }

        /// <summary>
        /// Creates a new MidPoint indicator.
        /// </summary>
        /// <param name="symbol">The symbol whose MIDPOINT we want</param>
        /// <param name="period">The period over which to compute the MIDPOINT</param>
        /// <param name="resolution">The resolution</param>
        /// <param name="selector">Selects a value from the BaseData to send into the indicator, if null defaults to the Value property of BaseData (x => x.Value)</param>
        /// <returns>The MidPoint indicator for the requested symbol over the specified period</returns>
        [DocumentationAttribute(Indicators)]
        public MidPoint MIDPOINT(Symbol symbol, int period, Resolution? resolution = null, Func<IBaseData, decimal> selector = null)
        {
            var name = CreateIndicatorName(symbol, $"MIDPOINT({period})", resolution);
            var midPoint = new MidPoint(name, period);
            InitializeIndicator(midPoint, resolution, selector, symbol);

            return midPoint;
        }

        /// <summary>
        /// Creates a new MidPrice indicator.
        /// </summary>
        /// <param name="symbol">The symbol whose MIDPRICE we want</param>
        /// <param name="period">The period over which to compute the MIDPRICE</param>
        /// <param name="resolution">The resolution</param>
        /// <param name="selector">Selects a value from the BaseData to send into the indicator, if null defaults to casting the input value to a TradeBar</param>
        /// <returns>The MidPrice indicator for the requested symbol over the specified period</returns>
        [DocumentationAttribute(Indicators)]
        public MidPrice MIDPRICE(Symbol symbol, int period, Resolution? resolution = null, Func<IBaseData, IBaseDataBar> selector = null)
        {
            var name = CreateIndicatorName(symbol, $"MIDPRICE({period})", resolution);
            var midPrice = new MidPrice(name, period);
            InitializeIndicator(midPrice, resolution, selector, symbol);

            return midPrice;
        }

        /// <summary>
        /// Creates a new Minimum indicator to compute the minimum value
        /// </summary>
        /// <param name="symbol">The symbol whose min we want</param>
        /// <param name="period">The look back period over which to compute the min value</param>
        /// <param name="resolution">The resolution</param>
        /// <param name="selector">Selects a value from the BaseData to send into the indicator, if null and the symbol is of type TradeBar defaults to the Low property,
        /// otherwise it defaults to Value property of BaseData (x => x.Value)</param>
        /// <returns>A Minimum indicator that compute the in value and the periods since the min value</returns>
        [DocumentationAttribute(Indicators)]
        public Minimum MIN(Symbol symbol, int period, Resolution? resolution = null, Func<IBaseData, decimal> selector = null)
        {
            var name = CreateIndicatorName(symbol, $"MIN({period})", resolution);
            var minimum = new Minimum(name, period);

            // assign a default value for the selector function
            if (selector == null)
            {
                var subscription = GetSubscription(symbol);
                if (typeof(TradeBar).IsAssignableFrom(subscription.Type))
                {
                    // if we have trade bar data we'll use the Low property, if not x => x.Value will be set in RegisterIndicator
                    selector = x => ((TradeBar)x).Low;
                }
            }

            RegisterIndicator(symbol, minimum, ResolveConsolidator(symbol, resolution), selector);

            if (Settings.AutomaticIndicatorWarmUp)
            {
                WarmUpIndicator(symbol, minimum, resolution, selector);
            }

            return minimum;
        }

        /// <summary>
        /// Creates a new Momentum indicator. This will compute the absolute n-period change in the security.
        /// The indicator will be automatically updated on the given resolution.
        /// </summary>
        /// <param name="symbol">The symbol whose momentum we want</param>
        /// <param name="period">The period over which to compute the momentum</param>
        /// <param name="resolution">The resolution</param>
        /// <param name="selector">Selects a value from the BaseData to send into the indicator, if null defaults to the Value property of BaseData (x => x.Value)</param>
        /// <returns>The momentum indicator for the requested symbol over the specified period</returns>
        [DocumentationAttribute(Indicators)]
        public Momentum MOM(Symbol symbol, int period, Resolution? resolution = null, Func<IBaseData, decimal> selector = null)
        {
            var name = CreateIndicatorName(symbol, $"MOM({period})", resolution);
            var momentum = new Momentum(name, period);
            InitializeIndicator(momentum, resolution, selector, symbol);

            return momentum;
        }

        /// <summary>
        /// Creates a new Momersion indicator.
        /// </summary>
        /// <param name="symbol">The symbol whose Momersion we want</param>
        /// <param name="minPeriod">The minimum period over which to compute the Momersion. Must be greater than 3. If null, only full period will be used in computations.</param>
        /// <param name="fullPeriod">The full period over which to compute the Momersion</param>
        /// <param name="resolution">The resolution</param>
        /// <param name="selector">Selects a value from the BaseData to send into the indicator, if null defaults to the Value property of BaseData (x => x.Value)</param>
        /// <returns>The Momersion indicator for the requested symbol over the specified period</returns>
        [DocumentationAttribute(Indicators)]
        public MomersionIndicator MOMERSION(Symbol symbol, int? minPeriod, int fullPeriod, Resolution? resolution = null, Func<IBaseData, decimal> selector = null)
        {
            var name = CreateIndicatorName(symbol, $"MOMERSION({minPeriod},{fullPeriod})", resolution);
            var momersion = new MomersionIndicator(name, minPeriod, fullPeriod);
            InitializeIndicator(momersion, resolution, selector, symbol);

            return momersion;
        }

        /// <summary>
        /// Creates a new MomentumPercent indicator. This will compute the n-period percent change in the security.
        /// The indicator will be automatically updated on the given resolution.
        /// </summary>
        /// <param name="symbol">The symbol whose momentum we want</param>
        /// <param name="period">The period over which to compute the momentum</param>
        /// <param name="resolution">The resolution</param>
        /// <param name="selector">Selects a value from the BaseData to send into the indicator, if null defaults to the Value property of BaseData (x => x.Value)</param>
        /// <returns>The momentum indicator for the requested symbol over the specified period</returns>
        [DocumentationAttribute(Indicators)]
        public MomentumPercent MOMP(Symbol symbol, int period, Resolution? resolution = null, Func<IBaseData, decimal> selector = null)
        {
            var name = CreateIndicatorName(symbol, $"MOMP({period})", resolution);
            var momentumPercent = new MomentumPercent(name, period);
            InitializeIndicator(momentumPercent, resolution, selector, symbol);

            return momentumPercent;
        }

        /// <summary>
        /// Creates a new NormalizedAverageTrueRange indicator.
        /// </summary>
        /// <param name="symbol">The symbol whose NATR we want</param>
        /// <param name="period">The period over which to compute the NATR</param>
        /// <param name="resolution">The resolution</param>
        /// <param name="selector">Selects a value from the BaseData to send into the indicator, if null defaults to casting the input value to a TradeBar</param>
        /// <returns>The NormalizedAverageTrueRange indicator for the requested symbol over the specified period</returns>
        [DocumentationAttribute(Indicators)]
        public NormalizedAverageTrueRange NATR(Symbol symbol, int period, Resolution? resolution = null, Func<IBaseData, IBaseDataBar> selector = null)
        {
            var name = CreateIndicatorName(symbol, $"NATR({period})", resolution);
            var normalizedAverageTrueRange = new NormalizedAverageTrueRange(name, period);
            InitializeIndicator(normalizedAverageTrueRange, resolution, selector, symbol);

            return normalizedAverageTrueRange;
        }

        /// <summary>
        /// Creates a new On Balance Volume indicator. This will compute the cumulative total volume
        /// based on whether the close price being higher or lower than the previous period.
        /// The indicator will be automatically updated on the given resolution.
        /// </summary>
        /// <param name="symbol">The symbol whose On Balance Volume we seek</param>
        /// <param name="resolution">The resolution.</param>
        /// <param name="selector">Selects a value from the BaseData to send into the indicator, if null defaults to casting the input value to a TradeBar</param>
        /// <returns>The On Balance Volume indicator for the requested symbol.</returns>
        [DocumentationAttribute(Indicators)]
        public OnBalanceVolume OBV(Symbol symbol, Resolution? resolution = null, Func<IBaseData, TradeBar> selector = null)
        {
            var name = CreateIndicatorName(symbol, "OBV", resolution);
            var onBalanceVolume = new OnBalanceVolume(name);
            InitializeIndicator(onBalanceVolume, resolution, selector, symbol);

            return onBalanceVolume;
        }

        /// <summary>
        /// Creates a new PivotPointsHighLow indicator
        /// </summary>
        /// <param name="symbol">The symbol whose PPHL we seek</param>
        /// <param name="lengthHigh">The number of surrounding bars whose high values should be less than the current bar's for the bar high to be marked as high pivot point</param>
        /// <param name="lengthLow">The number of surrounding bars whose low values should be more than the current bar's for the bar low to be marked as low pivot point</param>
        /// <param name="lastStoredValues">The number of last stored indicator values</param>
        /// <param name="resolution">The resolution</param>
        /// <param name="selector">Selects a value from the BaseData to send into the indicator, if null defaults to casting the input value to a TradeBar</param>
        /// <returns>The PivotPointsHighLow indicator for the requested symbol.</returns>
        [DocumentationAttribute(Indicators)]
        public PivotPointsHighLow PPHL(Symbol symbol, int lengthHigh, int lengthLow, int lastStoredValues = 100, Resolution? resolution = null, Func<IBaseData, IBaseDataBar> selector = null)
        {
            var name = CreateIndicatorName(symbol, $"PPHL({lengthHigh},{lengthLow})", resolution);
            var pivotPointsHighLow = new PivotPointsHighLow(name, lengthHigh, lengthLow, lastStoredValues);
            InitializeIndicator(pivotPointsHighLow, resolution, selector, symbol);

            return pivotPointsHighLow;
        }

        /// <summary>
        /// Creates a new PercentagePriceOscillator indicator.
        /// </summary>
        /// <param name="symbol">The symbol whose PPO we want</param>
        /// <param name="fastPeriod">The fast moving average period</param>
        /// <param name="slowPeriod">The slow moving average period</param>
        /// <param name="movingAverageType">The type of moving average to use</param>
        /// <param name="resolution">The resolution</param>
        /// <param name="selector">Selects a value from the BaseData to send into the indicator, if null defaults to the Value property of BaseData (x => x.Value)</param>
        /// <returns>The PercentagePriceOscillator indicator for the requested symbol over the specified period</returns>
        [DocumentationAttribute(Indicators)]
        public PercentagePriceOscillator PPO(Symbol symbol, int fastPeriod, int slowPeriod, MovingAverageType movingAverageType, Resolution? resolution = null, Func<IBaseData, decimal> selector = null)
        {
            var name = CreateIndicatorName(symbol, $"PPO({fastPeriod},{slowPeriod})", resolution);
            var percentagePriceOscillator = new PercentagePriceOscillator(name, fastPeriod, slowPeriod, movingAverageType);
            InitializeIndicator(percentagePriceOscillator, resolution, selector, symbol);

            return percentagePriceOscillator;
        }

        /// <summary>
        /// Creates a new Parabolic SAR indicator
        /// </summary>
        /// <param name="symbol">The symbol whose PSAR we seek</param>
        /// <param name="afStart">Acceleration factor start value. Normally 0.02</param>
        /// <param name="afIncrement">Acceleration factor increment value. Normally 0.02</param>
        /// <param name="afMax">Acceleration factor max value. Normally 0.2</param>
        /// <param name="resolution">The resolution</param>
        /// <param name="selector">Selects a value from the BaseData to send into the indicator, if null defaults to casting the input value to a TradeBar</param>
        /// <returns>A ParabolicStopAndReverse configured with the specified periods</returns>
        [DocumentationAttribute(Indicators)]
        public ParabolicStopAndReverse PSAR(Symbol symbol, decimal afStart = 0.02m, decimal afIncrement = 0.02m, decimal afMax = 0.2m, Resolution? resolution = null, Func<IBaseData, IBaseDataBar> selector = null)
        {
            var name = CreateIndicatorName(symbol, $"PSAR({afStart},{afIncrement},{afMax})", resolution);
            var parabolicStopAndReverse = new ParabolicStopAndReverse(name, afStart, afIncrement, afMax);
            InitializeIndicator(parabolicStopAndReverse, resolution, selector, symbol);

            return parabolicStopAndReverse;
        }

        /// <summary>
        /// Creates a new RegressionChannel indicator which will compute the LinearRegression, UpperChannel and LowerChannel lines, the intercept and slope
        /// </summary>
        /// <param name="symbol">The symbol whose RegressionChannel we seek</param>
        /// <param name="period">The period of the standard deviation and least square moving average (linear regression line)</param>
        /// <param name="k">The number of standard deviations specifying the distance between the linear regression and upper or lower channel lines</param>
        /// <param name="resolution">The resolution</param>
        /// <param name="selector">Selects a value from the BaseData to send into the indicator, if null defaults to the Value property of BaseData (x => x.Value)</param>
        /// <returns>A Regression Channel configured with the specified period and number of standard deviation</returns>
        [DocumentationAttribute(Indicators)]
        public RegressionChannel RC(Symbol symbol, int period, decimal k, Resolution? resolution = null, Func<IBaseData, decimal> selector = null)
        {
            var name = CreateIndicatorName(symbol, $"RC({period},{k})", resolution);
            var regressionChannel = new RegressionChannel(name, period, k);
            InitializeIndicator(regressionChannel, resolution, selector, symbol);

            return regressionChannel;
        }

        /// <summary>
        /// Creates a new Relative Moving Average indicator for the symbol. The indicator will be automatically updated on the given resolution.
        /// </summary>
        /// <param name="symbol">The symbol whose relative moving average we seek</param>
        /// <param name="period">The period of the relative moving average</param>
        /// <param name="resolution">The resolution</param>
        /// <param name="selector">Selects a value from the BaseData to send into the indicator, if null defaults to the Value property of BaseData (x => x.Value)</param>
        /// <returns>A relative moving average configured with the specified period and number of standard deviation</returns>
        [DocumentationAttribute(Indicators)]
        public RelativeMovingAverage RMA(Symbol symbol, int period, Resolution? resolution = null, Func<IBaseData, decimal> selector = null)
        {
            var name = CreateIndicatorName(symbol, $"RMA({period})", resolution);
            var relativeMovingAverage = new RelativeMovingAverage(name, period);
            InitializeIndicator(relativeMovingAverage, resolution, selector, symbol);

            return relativeMovingAverage;
        }


        /// <summary>
        /// Creates a new RateOfChange indicator. This will compute the n-period rate of change in the security.
        /// The indicator will be automatically updated on the given resolution.
        /// </summary>
        /// <param name="symbol">The symbol whose RateOfChange we want</param>
        /// <param name="period">The period over which to compute the RateOfChange</param>
        /// <param name="resolution">The resolution</param>
        /// <param name="selector">Selects a value from the BaseData to send into the indicator, if null defaults to the Value property of BaseData (x => x.Value)</param>
        /// <returns>The RateOfChange indicator for the requested symbol over the specified period</returns>
        [DocumentationAttribute(Indicators)]
        public RateOfChange ROC(Symbol symbol, int period, Resolution? resolution = null, Func<IBaseData, decimal> selector = null)
        {
            var name = CreateIndicatorName(symbol, $"ROC({period})", resolution);
            var rateOfChange = new RateOfChange(name, period);
            InitializeIndicator(rateOfChange, resolution, selector, symbol);

            return rateOfChange;
        }

        /// <summary>
        /// Creates a new RateOfChangePercent indicator. This will compute the n-period percentage rate of change in the security.
        /// The indicator will be automatically updated on the given resolution.
        /// </summary>
        /// <param name="symbol">The symbol whose RateOfChangePercent we want</param>
        /// <param name="period">The period over which to compute the RateOfChangePercent</param>
        /// <param name="resolution">The resolution</param>
        /// <param name="selector">Selects a value from the BaseData to send into the indicator, if null defaults to the Value property of BaseData (x => x.Value)</param>
        /// <returns>The RateOfChangePercent indicator for the requested symbol over the specified period</returns>
        [DocumentationAttribute(Indicators)]
        public RateOfChangePercent ROCP(Symbol symbol, int period, Resolution? resolution = null, Func<IBaseData, decimal> selector = null)
        {
            var name = CreateIndicatorName(symbol, $"ROCP({period})", resolution);
            var rateOfChangePercent = new RateOfChangePercent(name, period);
            InitializeIndicator(rateOfChangePercent, resolution, selector, symbol);

            return rateOfChangePercent;
        }

        /// <summary>
        /// Creates a new RateOfChangeRatio indicator.
        /// </summary>
        /// <param name="symbol">The symbol whose ROCR we want</param>
        /// <param name="period">The period over which to compute the ROCR</param>
        /// <param name="resolution">The resolution</param>
        /// <param name="selector">Selects a value from the BaseData to send into the indicator, if null defaults to the Value property of BaseData (x => x.Value)</param>
        /// <returns>The RateOfChangeRatio indicator for the requested symbol over the specified period</returns>
        [DocumentationAttribute(Indicators)]
        public RateOfChangeRatio ROCR(Symbol symbol, int period, Resolution? resolution = null, Func<IBaseData, decimal> selector = null)
        {
            var name = CreateIndicatorName(symbol, $"ROCR({period})", resolution);
            var rateOfChangeRatio = new RateOfChangeRatio(name, period);
            InitializeIndicator(rateOfChangeRatio, resolution, selector, symbol);

            return rateOfChangeRatio;
        }

        /// <summary>
        /// Creates a new RelativeStrengthIndex indicator. This will produce an oscillator that ranges from 0 to 100 based
        /// on the ratio of average gains to average losses over the specified period.
        /// </summary>
        /// <param name="symbol">The symbol whose RSI we want</param>
        /// <param name="period">The period over which to compute the RSI</param>
        /// <param name="movingAverageType">The type of moving average to use in computing the average gain/loss values</param>
        /// <param name="resolution">The resolution</param>
        /// <param name="selector">Selects a value from the BaseData to send into the indicator, if null defaults to the Value property of BaseData (x => x.Value)</param>
        /// <returns>The RelativeStrengthIndex indicator for the requested symbol over the specified period</returns>
        [DocumentationAttribute(Indicators)]
        public RelativeStrengthIndex RSI(Symbol symbol, int period, MovingAverageType movingAverageType = MovingAverageType.Wilders, Resolution? resolution = null, Func<IBaseData, decimal> selector = null)
        {
            var name = CreateIndicatorName(symbol, $"RSI({period},{movingAverageType})", resolution);
            var relativeStrengthIndex = new RelativeStrengthIndex(name, period, movingAverageType);
            InitializeIndicator(relativeStrengthIndex, resolution, selector, symbol);

            return relativeStrengthIndex;
        }
        
        /// <summary>
        /// Creates a new RelativeVigorIndex indicator.
        /// </summary>
        /// <param name="symbol">The symbol whose RVI we want</param>
        /// <param name="period">The period over which to compute the RVI</param>
        /// <param name="movingAverageType">The type of moving average to use</param>
        /// <param name="resolution">The resolution</param>
        /// <param name="selector">Selects a value from the BaseData to send into the indicator, if null defaults to casting the input value to a TradeBar</param>
        /// <returns>The RelativeVigorIndex indicator for the requested symbol over the specified period</returns>
        [DocumentationAttribute(Indicators)]
        public RelativeVigorIndex RVI(Symbol symbol, int period, MovingAverageType movingAverageType = MovingAverageType.Simple, Resolution? resolution = null, Func<IBaseData, TradeBar> selector = null)
        {
            var name = CreateIndicatorName(symbol, $"RVI({period},{movingAverageType})", resolution);
            var relativeVigorIndex = new RelativeVigorIndex(name, period, movingAverageType);
            InitializeIndicator(relativeVigorIndex, resolution, selector, symbol);

            return relativeVigorIndex;
        }

        /// <summary>
        /// Creates an RelativeDailyVolume indicator for the symbol. The indicator will be automatically
        /// updated on the given resolution.
        /// </summary>
        /// <param name="symbol">The symbol whose RDV we want</param>
        /// <param name="period">The period of the RDV</param>
        /// <param name="resolution">The resolution</param>
        /// <param name="selector">Selects a value from the BaseData to send into the indicator, if null defaults to casting the input value to a TradeBar</param>
        /// <returns>The Relative Volume indicator for the given parameters</returns>
        [DocumentationAttribute(Indicators)]
        public RelativeDailyVolume RDV(Symbol symbol, int period = 2, Resolution resolution = Resolution.Daily, Func<IBaseData, TradeBar> selector = null)
        {
            var name = CreateIndicatorName(symbol, $"RDV({period})", resolution);
            var relativeDailyVolume = new RelativeDailyVolume(name, period);
            RegisterIndicator(symbol, relativeDailyVolume, resolution, selector);

            return relativeDailyVolume;
        }

        /// <summary>
        /// Creates a new Rho indicator for the symbol The indicator will be automatically
        /// updated on the symbol's subscription resolution
        /// </summary>
        /// <param name="symbol">The option symbol whose values we want as an indicator</param>
        /// <param name="mirrorOption">The mirror option for parity calculation</param>
        /// <param name="riskFreeRate">The risk free rate</param>
        /// <param name="dividendYield">The dividend yield</param>
        /// <param name="optionModel">The option pricing model used to estimate Rho</param>
        /// <param name="ivModel">The option pricing model used to estimate IV</param>
        /// <param name="resolution">The desired resolution of the data</param>
        /// <returns>A new Rho indicator for the specified symbol</returns>
        [DocumentationAttribute(Indicators)]
        public Rho R(Symbol symbol, Symbol mirrorOption = null, decimal? riskFreeRate = null, decimal? dividendYield = null, OptionPricingModelType optionModel = OptionPricingModelType.BlackScholes,
            OptionPricingModelType? ivModel = null, Resolution? resolution = null)
        {
            var name = InitializeOptionIndicator<Rho>(symbol, out var riskFreeRateModel, out var dividendYieldModel, riskFreeRate, dividendYield, optionModel, resolution);

            var rho = new Rho(name, symbol, riskFreeRateModel, dividendYieldModel, mirrorOption, optionModel, ivModel);
            InitializeOptionIndicator(rho, resolution, symbol, mirrorOption);
            return rho;
        }

        /// <summary>
        /// Creates a new Rho indicator for the symbol The indicator will be automatically
        /// updated on the symbol's subscription resolution
        /// </summary>
        /// <param name="symbol">The option symbol whose values we want as an indicator</param>
        /// <param name="mirrorOption">The mirror option for parity calculation</param>
        /// <param name="riskFreeRate">The risk free rate</param>
        /// <param name="dividendYield">The dividend yield</param>
        /// <param name="optionModel">The option pricing model used to estimate Rho</param>
        /// <param name="ivModel">The option pricing model used to estimate IV</param>
        /// <param name="resolution">The desired resolution of the data</param>
        /// <returns>A new Rho indicator for the specified symbol</returns>
        [DocumentationAttribute(Indicators)]
        public Rho ρ(Symbol symbol, Symbol mirrorOption = null, decimal? riskFreeRate = null, decimal? dividendYield = null, OptionPricingModelType optionModel = OptionPricingModelType.BlackScholes,
            OptionPricingModelType? ivModel = null, Resolution? resolution = null)
        {
            return R(symbol, mirrorOption, riskFreeRate, dividendYield, optionModel, ivModel, resolution);
        }


        /// <summary>
        /// Creates a new Stochastic RSI indicator which will compute the %K and %D
        /// </summary>
        /// <param name="symbol">The symbol whose Stochastic RSI we seek</param>
        /// <param name="rsiPeriod">The period of the relative strength index</param>
        /// <param name="stochPeriod">The period of the stochastic indicator</param>
        /// <param name="kSmoothingPeriod">The smoothing period of K output</param>
        /// <param name="dSmoothingPeriod">The smoothing period of D output</param>
        /// <param name="movingAverageType">The type of moving average to be used</param>
        /// <param name="resolution">The resolution</param>
        /// <param name="selector">Selects a value from the BaseData to send into the indicator, if null defaults to the Value property of BaseData (x => x.Value)</param>
        /// <returns>A StochasticRelativeStrengthIndex configured with the specified periods and moving average type</returns>
        [DocumentationAttribute(Indicators)]
        public StochasticRelativeStrengthIndex SRSI(Symbol symbol, int rsiPeriod, int stochPeriod, int kSmoothingPeriod, int dSmoothingPeriod, MovingAverageType movingAverageType = MovingAverageType.Simple,
            Resolution? resolution = null, Func<IBaseData, decimal> selector = null)
        {
            var name = CreateIndicatorName(symbol, $"SRSI({rsiPeriod},{stochPeriod},{kSmoothingPeriod},{dSmoothingPeriod})", resolution);
            var indicator = new StochasticRelativeStrengthIndex(name, rsiPeriod, stochPeriod, kSmoothingPeriod, dSmoothingPeriod, movingAverageType);
            InitializeIndicator(indicator, resolution, selector, symbol);
            return indicator;
        }

        /// <summary>
        /// Creates a new SuperTrend indicator.
        /// </summary>
        /// <param name="symbol">The symbol whose SuperTrend indicator we want.</param>
        /// <param name="period">The smoothing period for average true range.</param>
        /// <param name="multiplier">Multiplier to calculate basic upper and lower bands width.</param>
        /// <param name="movingAverageType">Smoother type for average true range, defaults to Wilders.</param>
        /// <param name="resolution">The resolution.</param>
        /// <param name="selector">Selects a value from the BaseData to send into the indicator, if null defaults to casting the input value to a TradeBar</param>
        [DocumentationAttribute(Indicators)]
        public SuperTrend STR(Symbol symbol, int period, decimal multiplier, MovingAverageType movingAverageType = MovingAverageType.Wilders,
            Resolution? resolution = null, Func<IBaseData, IBaseDataBar> selector = null)
        {
            var name = CreateIndicatorName(symbol, $"STR({period},{multiplier})", resolution);
            var strend = new SuperTrend(name, period, multiplier, movingAverageType);
            InitializeIndicator(strend, resolution, selector, symbol);

            return strend;
        }

        /// <summary>
        /// Creates a new SharpeRatio indicator.
        /// </summary>
        /// <param name="symbol">The symbol whose RSR we want</param>
        /// <param name="sharpePeriod">Period of historical observation for sharpe ratio calculation</param>
        /// <param name="riskFreeRate">
        /// Risk-free rate for sharpe ratio calculation. If not specified, it will use the algorithms' <see cref="RiskFreeInterestRateModel"/>
        /// </param>
        /// <param name="resolution">The resolution</param>
        /// <param name="selector">Selects a value from the BaseData to send into the indicator, if null defaults to the Value property of BaseData (x => x.Value)</param>
        /// <returns>The SharpeRatio indicator for the requested symbol over the specified period</returns>
        [DocumentationAttribute(Indicators)]
        public SharpeRatio SR(Symbol symbol, int sharpePeriod, decimal? riskFreeRate = null, Resolution? resolution = null, Func<IBaseData, decimal> selector = null)
        {
            var baseBame = riskFreeRate.HasValue ? $"SR({sharpePeriod},{riskFreeRate})" : $"SR({sharpePeriod})";
            var name = CreateIndicatorName(symbol, baseBame, resolution);
            IRiskFreeInterestRateModel riskFreeRateModel = riskFreeRate.HasValue
                ? new ConstantRiskFreeRateInterestRateModel(riskFreeRate.Value)
                // Make it a function so it's lazily evaluated: SetRiskFreeInterestRateModel can be called after this method
                : new FuncRiskFreeRateInterestRateModel((datetime) => RiskFreeInterestRateModel.GetInterestRate(datetime));
            var sharpeRatio = new SharpeRatio(name, sharpePeriod, riskFreeRateModel);
            InitializeIndicator(sharpeRatio, resolution, selector, symbol);

            return sharpeRatio;
        }

        /// <summary>
        /// Creates a new Sortino indicator.
        /// </summary>
        /// <param name="symbol">The symbol whose Sortino we want</param>
        /// <param name="sortinoPeriod">Period of historical observation for Sortino ratio calculation</param>
        /// <param name="minimumAcceptableReturn">Minimum acceptable return (eg risk-free rate) for the Sortino ratio calculation</param>
        /// <param name="resolution">The resolution</param>
        /// <param name="selector">Selects a value from the BaseData to send into the indicator, if null defaults to the Value property of BaseData (x => x.Value)</param>
        /// <returns>The SortinoRatio indicator for the requested symbol over the specified period</returns>
        [DocumentationAttribute(Indicators)]
        public SortinoRatio SORTINO(Symbol symbol, int sortinoPeriod, double minimumAcceptableReturn = 0.0, Resolution? resolution = null, Func<IBaseData, decimal> selector = null)
        {
            var name = CreateIndicatorName(symbol, $"SORTINO({sortinoPeriod},{minimumAcceptableReturn})", resolution);
            var sortinoRatio = new SortinoRatio(name, sortinoPeriod, minimumAcceptableReturn);
            InitializeIndicator(sortinoRatio, resolution, selector, symbol);

            return sortinoRatio;
        }


        /// <summary>
        /// Creates an SimpleMovingAverage indicator for the symbol. The indicator will be automatically
        /// updated on the given resolution.
        /// </summary>
        /// <param name="symbol">The symbol whose SMA we want</param>
        /// <param name="period">The period of the SMA</param>
        /// <param name="resolution">The resolution</param>
        /// <param name="selector">Selects a value from the BaseData to send into the indicator, if null defaults to the Value property of BaseData (x => x.Value)</param>
        /// <returns>The SimpleMovingAverage for the given parameters</returns>
        [DocumentationAttribute(Indicators)]
        public SimpleMovingAverage SMA(Symbol symbol, int period, Resolution? resolution = null, Func<IBaseData, decimal> selector = null)
        {
            var name = CreateIndicatorName(symbol, $"SMA({period})", resolution);
            var simpleMovingAverage = new SimpleMovingAverage(name, period);
            InitializeIndicator(simpleMovingAverage, resolution, selector, symbol);

            return simpleMovingAverage;
        }

        /// <summary>
        /// Creates a new Schaff Trend Cycle indicator
        /// </summary>
        /// <param name="symbol">The symbol for the indicator to track</param>
        /// <param name="fastPeriod">The fast moving average period</param>
        /// <param name="slowPeriod">The slow moving average period</param>
        /// <param name="cyclePeriod">The signal period</param>
        /// <param name="movingAverageType">The type of moving average to use</param>
        /// <param name="resolution">The resolution</param>
        /// <param name="selector">Selects a value from the BaseData to send into the indicator, if null defaults to the Value property of BaseData (x => x.Value)</param>
        /// <returns>The SchaffTrendCycle indicator for the requested symbol over the specified period</returns>
        [DocumentationAttribute(Indicators)]
        public SchaffTrendCycle STC(Symbol symbol, int cyclePeriod, int fastPeriod, int slowPeriod, MovingAverageType movingAverageType = MovingAverageType.Exponential, Resolution? resolution = null, Func<IBaseData, decimal> selector = null)
        {
            var name = CreateIndicatorName(symbol, $"STC({cyclePeriod},{fastPeriod},{slowPeriod})", resolution);
            var schaffTrendCycle = new SchaffTrendCycle(name, cyclePeriod, fastPeriod, slowPeriod, movingAverageType);
            InitializeIndicator(schaffTrendCycle, resolution, selector, symbol);

            return schaffTrendCycle;
        }

        /// <summary>
        /// Creates a new SmoothedOnBalanceVolume indicator for the symbol. The indicator will be automatically
        /// updated on the given resolution.
        /// </summary>
        /// <param name="symbol">The symbol whose SmoothedOnBalanceVolume we want</param>
        /// <param name="period">The smoothing period used to smooth the computed OnBalanceVolume values</param>
        /// <param name="type">The type of smoothing to use</param>
        /// <param name="resolution">The resolution</param>
        /// <param name="selector">Selects a value from the BaseData to send into the indicator, if null defaults to casting the input value to a TradeBar</param>
        /// <returns>A new SmoothedOnBalanceVolume indicator with the specified smoothing type and period</returns>
        [DocumentationAttribute(Indicators)]
        public SmoothedOnBalanceVolume SOBV(Symbol symbol, int period, MovingAverageType type = MovingAverageType.Simple, Resolution? resolution = null, Func<IBaseData, IBaseDataBar> selector = null)
        {
            var name = CreateIndicatorName(symbol, $"SOBV({period})", resolution);
            var indicator = new SmoothedOnBalanceVolume(name, period, type);
            InitializeIndicator(indicator, resolution, selector, symbol);
            return indicator;
        }

        /// <summary>
        /// Creates a new StandardDeviation indicator. This will return the population standard deviation of samples over the specified period.
        /// </summary>
        /// <param name="symbol">The symbol whose STD we want</param>
        /// <param name="period">The period over which to compute the STD</param>
        /// <param name="resolution">The resolution</param>
        /// <param name="selector">Selects a value from the BaseData to send into the indicator, if null defaults to the Value property of BaseData (x => x.Value)</param>
        /// <returns>The StandardDeviation indicator for the requested symbol over the specified period</returns>
        [DocumentationAttribute(Indicators)]
        public StandardDeviation STD(Symbol symbol, int period, Resolution? resolution = null, Func<IBaseData, decimal> selector = null)
        {
            var name = CreateIndicatorName(symbol, $"STD({period})", resolution);
            var standardDeviation = new StandardDeviation(name, period);
            InitializeIndicator(standardDeviation, resolution, selector, symbol);

            return standardDeviation;
        }

        /// <summary>
        /// Creates a new TargetDownsideDeviation indicator. The target downside deviation is defined as the root-mean-square, or RMS, of the deviations of the
        /// realized return’s underperformance from the target return where all returns above the target return are treated as underperformance of 0.
        /// </summary>
        /// <param name="symbol">The symbol whose TDD we want</param>
        /// <param name="period">The period over which to compute the TDD</param>
        /// <param name="resolution">The resolution</param>
        /// <param name="minimumAcceptableReturn">Minimum acceptable return (MAR) for the target downside deviation calculation</param>
        /// <param name="selector">Selects a value from the BaseData to send into the indicator, if null defaults to the Value property of BaseData (x => x.Value)</param>
        /// <returns>The TargetDownsideDeviation indicator for the requested symbol over the specified period</returns>
        [DocumentationAttribute(Indicators)]
        public TargetDownsideDeviation TDD(Symbol symbol, int period, double minimumAcceptableReturn = 0, Resolution? resolution = null, Func<IBaseData, decimal> selector = null)
        {
            var name = CreateIndicatorName(symbol, $"TDD({period},{minimumAcceptableReturn})", resolution);
            var targetDownsideDeviation = new TargetDownsideDeviation(name, period, minimumAcceptableReturn);
            InitializeIndicator(targetDownsideDeviation, resolution, selector, symbol);

            return targetDownsideDeviation;
        }

        /// <summary>
        /// Creates a new Stochastic indicator.
        /// </summary>
        /// <param name="symbol">The symbol whose stochastic we seek</param>
        /// <param name="period">The period of the stochastic. Normally 14</param>
        /// <param name="kPeriod">The sum period of the stochastic. Normally 14</param>
        /// <param name="dPeriod">The sum period of the stochastic. Normally 3</param>
        /// <param name="resolution">The resolution.</param>
        /// <param name="selector">Selects a value from the BaseData to send into the indicator, if null defaults to casting the input value to a TradeBar</param>
        /// <returns>Stochastic indicator for the requested symbol.</returns>
        [DocumentationAttribute(Indicators)]
        public Stochastic STO(Symbol symbol, int period, int kPeriod, int dPeriod, Resolution? resolution = null,
            Func<IBaseData, TradeBar> selector = null)
        {
            var name = CreateIndicatorName(symbol, $"STO({period},{kPeriod},{dPeriod})", resolution);
            var stochastic = new Stochastic(name, period, kPeriod, dPeriod);
            InitializeIndicator(stochastic, resolution, selector, symbol);

            return stochastic;
        }

        /// <summary>
        /// Overload short hand to create a new Stochastic indicator; defaulting to the 3 period for dStoch
        /// </summary>
        /// <param name="symbol">The symbol whose stochastic we seek</param>
        /// <param name="resolution">The resolution.</param>
        /// <param name="period">The period of the stochastic. Normally 14</param>
        /// <param name="selector">Selects a value from the BaseData to send into the indicator, if null defaults to casting the input value to a TradeBar</param>
        /// <returns>Stochastic indicator for the requested symbol.</returns>
        [DocumentationAttribute(Indicators)]
        public Stochastic STO(Symbol symbol, int period, Resolution? resolution = null, Func<IBaseData, TradeBar> selector = null)
        {
            return STO(symbol, period, period, 3, resolution, selector);
        }

        /// <summary>
        /// Creates a new Sum indicator.
        /// </summary>
        /// <param name="symbol">The symbol whose Sum we want</param>
        /// <param name="period">The period over which to compute the Sum</param>
        /// <param name="resolution">The resolution</param>
        /// <param name="selector">Selects a value from the BaseData to send into the indicator, if null defaults to the Value property of BaseData (x => x.Value)</param>
        /// <returns>The Sum indicator for the requested symbol over the specified period</returns>
        [DocumentationAttribute(Indicators)]
        public Sum SUM(Symbol symbol, int period, Resolution? resolution = null, Func<IBaseData, decimal> selector = null)
        {
            var name = CreateIndicatorName(symbol, $"SUM({period})", resolution);
            var sum = new Sum(name, period);
            InitializeIndicator(sum, resolution, selector, symbol);

            return sum;
        }

        /// <summary>
        /// Creates Swiss Army Knife transformation for the symbol. The indicator will be automatically
        /// updated on the given resolution.
        /// </summary>
        /// <param name="symbol">The symbol to use for calculations</param>
        /// <param name="period">The period of the calculation</param>
        /// <param name="delta">The delta scale of the BandStop or BandPass</param>
        /// <param name="tool">The tool os the Swiss Army Knife</param>
        /// <param name="resolution">The resolution</param>
        /// <param name="selector">elects a value from the BaseData to send into the indicator, if null defaults to the Value property of BaseData (x => x.Value)</param>
        /// <returns>The calculation using the given tool</returns>
        [DocumentationAttribute(Indicators)]
        public SwissArmyKnife SWISS(Symbol symbol, int period, double delta, SwissArmyKnifeTool tool, Resolution? resolution = null, Func<IBaseData, decimal> selector = null)
        {
            var name = CreateIndicatorName(symbol, $"SWISS({period},{delta},{tool})", resolution);
            var swissArmyKnife = new SwissArmyKnife(name, period, delta, tool);
            InitializeIndicator(swissArmyKnife, resolution, selector, symbol);

            return swissArmyKnife;
        }

        /// <summary>
        /// Creates a new Theta indicator for the symbol The indicator will be automatically
        /// updated on the symbol's subscription resolution
        /// </summary>
        /// <param name="symbol">The option symbol whose values we want as an indicator</param>
        /// <param name="mirrorOption">The mirror option for parity calculation</param>
        /// <param name="riskFreeRate">The risk free rate</param>
        /// <param name="dividendYield">The dividend yield</param>
        /// <param name="optionModel">The option pricing model used to estimate Theta</param>
        /// <param name="ivModel">The option pricing model used to estimate IV</param>
        /// <param name="resolution">The desired resolution of the data</param>
        /// <returns>A new Theta indicator for the specified symbol</returns>
        [DocumentationAttribute(Indicators)]
        public Theta T(Symbol symbol, Symbol mirrorOption = null, decimal? riskFreeRate = null, decimal? dividendYield = null, OptionPricingModelType optionModel = OptionPricingModelType.BlackScholes,
            OptionPricingModelType? ivModel = null, Resolution? resolution = null)
        {
            var name = InitializeOptionIndicator<Theta>(symbol, out var riskFreeRateModel, out var dividendYieldModel, riskFreeRate, dividendYield, optionModel, resolution);

            var theta = new Theta(name, symbol, riskFreeRateModel, dividendYieldModel, mirrorOption, optionModel, ivModel);
            InitializeOptionIndicator(theta, resolution, symbol, mirrorOption);
            return theta;
        }

        /// <summary>
        /// Creates a new Theta indicator for the symbol The indicator will be automatically
        /// updated on the symbol's subscription resolution
        /// </summary>
        /// <param name="symbol">The option symbol whose values we want as an indicator</param>
        /// <param name="mirrorOption">The mirror option for parity calculation</param>
        /// <param name="riskFreeRate">The risk free rate</param>
        /// <param name="dividendYield">The dividend yield</param>
        /// <param name="optionModel">The option pricing model used to estimate Theta</param>
        /// <param name="ivModel">The option pricing model used to estimate IV</param>
        /// <param name="resolution">The desired resolution of the data</param>
        /// <returns>A new Theta indicator for the specified symbol</returns>
        [DocumentationAttribute(Indicators)]
        public Theta Θ(Symbol symbol, Symbol mirrorOption = null, decimal? riskFreeRate = null, decimal? dividendYield = null, OptionPricingModelType optionModel = OptionPricingModelType.BlackScholes,
            OptionPricingModelType? ivModel = null, Resolution? resolution = null)
        {
            return T(symbol, mirrorOption, riskFreeRate, dividendYield, optionModel, ivModel, resolution);
        }

        /// <summary>
        /// Creates a new T3MovingAverage indicator.
        /// </summary>
        /// <param name="symbol">The symbol whose T3 we want</param>
        /// <param name="period">The period over which to compute the T3</param>
        /// <param name="volumeFactor">The volume factor to be used for the T3 (value must be in the [0,1] range, defaults to 0.7)</param>
        /// <param name="resolution">The resolution</param>
        /// <param name="selector">Selects a value from the BaseData to send into the indicator, if null defaults to the Value property of BaseData (x => x.Value)</param>
        /// <returns>The T3MovingAverage indicator for the requested symbol over the specified period</returns>
        [DocumentationAttribute(Indicators)]
        public T3MovingAverage T3(Symbol symbol, int period, decimal volumeFactor = 0.7m, Resolution? resolution = null, Func<IBaseData, decimal> selector = null)
        {
            var name = CreateIndicatorName(symbol, $"T3({period},{volumeFactor})", resolution);
            var t3MovingAverage = new T3MovingAverage(name, period, volumeFactor);
            InitializeIndicator(t3MovingAverage, resolution, selector, symbol);

            return t3MovingAverage;
        }

        /// <summary>
        /// Creates a new TripleExponentialMovingAverage indicator.
        /// </summary>
        /// <param name="symbol">The symbol whose TEMA we want</param>
        /// <param name="period">The period over which to compute the TEMA</param>
        /// <param name="resolution">The resolution</param>
        /// <param name="selector">Selects a value from the BaseData to send into the indicator, if null defaults to the Value property of BaseData (x => x.Value)</param>
        /// <returns>The TripleExponentialMovingAverage indicator for the requested symbol over the specified period</returns>
        [DocumentationAttribute(Indicators)]
        public TripleExponentialMovingAverage TEMA(Symbol symbol, int period, Resolution? resolution = null, Func<IBaseData, decimal> selector = null)
        {
            var name = CreateIndicatorName(symbol, $"TEMA({period})", resolution);
            var tripleExponentialMovingAverage = new TripleExponentialMovingAverage(name, period);
            InitializeIndicator(tripleExponentialMovingAverage, resolution, selector, symbol);

            return tripleExponentialMovingAverage;
        }

        /// <summary>
        /// Creates a TrueStrengthIndex indicator for the symbol. The indicator will be automatically
        /// updated on the given resolution.
        /// </summary>
        /// <param name="symbol">The symbol whose TSI we want</param>
        /// <param name="shortTermPeriod">Period used for the first price change smoothing</param>
        /// <param name="longTermPeriod">Period used for the second (double) price change smoothing</param>
        /// <param name="signalPeriod">The signal period</param>
        /// <param name="signalType">The type of moving average to use for the signal</param>
        /// <param name="resolution">The resolution</param>
        /// <param name="selector">Selects a value from the BaseData to send into the indicator, if null defaults to the Value property of BaseData (x => x.Value)</param>
        /// <returns>The TrueStrengthIndex indicator for the given parameters</returns>
        [DocumentationAttribute(Indicators)]
        public TrueStrengthIndex TSI(Symbol symbol, int longTermPeriod = 25, int shortTermPeriod = 13, int signalPeriod = 7,
            MovingAverageType signalType = MovingAverageType.Exponential, Resolution? resolution = null, Func<IBaseData, decimal> selector = null)
        {
            var name = CreateIndicatorName(symbol, $"TSI({longTermPeriod},{shortTermPeriod},{signalPeriod})", resolution);
            var trueStrengthIndex = new TrueStrengthIndex(name, longTermPeriod, shortTermPeriod, signalPeriod, signalType);
            InitializeIndicator(trueStrengthIndex, resolution, selector, symbol);

            return trueStrengthIndex;
        }

        /// <summary>
        /// Creates a new TrueRange indicator.
        /// </summary>
        /// <param name="symbol">The symbol whose TR we want</param>
        /// <param name="resolution">The resolution</param>
        /// <param name="selector">Selects a value from the BaseData to send into the indicator, if null defaults to casting the input value to a TradeBar</param>
        /// <returns>The TrueRange indicator for the requested symbol.</returns>
        [DocumentationAttribute(Indicators)]
        public TrueRange TR(Symbol symbol, Resolution? resolution = null, Func<IBaseData, IBaseDataBar> selector = null)
        {
            var name = CreateIndicatorName(symbol, "TR", resolution);
            var trueRange = new TrueRange(name);
            InitializeIndicator(trueRange, resolution, selector, symbol);

            return trueRange;
        }

        /// <summary>
        /// Creates a new TriangularMovingAverage indicator.
        /// </summary>
        /// <param name="symbol">The symbol whose TRIMA we want</param>
        /// <param name="period">The period over which to compute the TRIMA</param>
        /// <param name="resolution">The resolution</param>
        /// <param name="selector">Selects a value from the BaseData to send into the indicator, if null defaults to the Value property of BaseData (x => x.Value)</param>
        /// <returns>The TriangularMovingAverage indicator for the requested symbol over the specified period</returns>
        [DocumentationAttribute(Indicators)]
        public TriangularMovingAverage TRIMA(Symbol symbol, int period, Resolution? resolution = null, Func<IBaseData, decimal> selector = null)
        {
            var name = CreateIndicatorName(symbol, $"TRIMA({period})", resolution);
            var triangularMovingAverage = new TriangularMovingAverage(name, period);
            InitializeIndicator(triangularMovingAverage, resolution, selector, symbol);

            return triangularMovingAverage;
        }

        /// <summary>
        /// Creates a new Trix indicator.
        /// </summary>
        /// <param name="symbol">The symbol whose TRIX we want</param>
        /// <param name="period">The period over which to compute the TRIX</param>
        /// <param name="resolution">The resolution</param>
        /// <param name="selector">Selects a value from the BaseData to send into the indicator, if null defaults to the Value property of BaseData (x => x.Value)</param>
        /// <returns>The Trix indicator for the requested symbol over the specified period</returns>
        [DocumentationAttribute(Indicators)]
        public Trix TRIX(Symbol symbol, int period, Resolution? resolution = null, Func<IBaseData, decimal> selector = null)
        {
            var name = CreateIndicatorName(symbol, $"TRIX({period})", resolution);
            var trix = new Trix(name, period);
            InitializeIndicator(trix, resolution, selector, symbol);

            return trix;
        }

        /// <summary>
        /// Creates a new UltimateOscillator indicator.
        /// </summary>
        /// <param name="symbol">The symbol whose ULTOSC we want</param>
        /// <param name="period1">The first period over which to compute the ULTOSC</param>
        /// <param name="period2">The second period over which to compute the ULTOSC</param>
        /// <param name="period3">The third period over which to compute the ULTOSC</param>
        /// <param name="resolution">The resolution</param>
        /// <param name="selector">Selects a value from the BaseData to send into the indicator, if null defaults to casting the input value to a TradeBar</param>
        /// <returns>The UltimateOscillator indicator for the requested symbol over the specified period</returns>
        [DocumentationAttribute(Indicators)]
        public UltimateOscillator ULTOSC(Symbol symbol, int period1, int period2, int period3, Resolution? resolution = null, Func<IBaseData, IBaseDataBar> selector = null)
        {
            var name = CreateIndicatorName(symbol, $"ULTOSC({period1},{period2},{period3})", resolution);
            var ultimateOscillator = new UltimateOscillator(name, period1, period2, period3);
            InitializeIndicator(ultimateOscillator, resolution, selector, symbol);

            return ultimateOscillator;
        }

        /// <summary>
        /// Creates a new Vega indicator for the symbol The indicator will be automatically
        /// updated on the symbol's subscription resolution
        /// </summary>
        /// <param name="symbol">The option symbol whose values we want as an indicator</param>
        /// <param name="mirrorOption">The mirror option for parity calculation</param>
        /// <param name="riskFreeRate">The risk free rate</param>
        /// <param name="dividendYield">The dividend yield</param>
        /// <param name="optionModel">The option pricing model used to estimate Vega</param>
        /// <param name="ivModel">The option pricing model used to estimate IV</param>
        /// <param name="resolution">The desired resolution of the data</param>
        /// <returns>A new Vega indicator for the specified symbol</returns>
        [DocumentationAttribute(Indicators)]
        public Vega V(Symbol symbol, Symbol mirrorOption = null, decimal? riskFreeRate = null, decimal? dividendYield = null, OptionPricingModelType optionModel = OptionPricingModelType.BlackScholes,
            OptionPricingModelType? ivModel = null, Resolution? resolution = null)
        {
            var name = InitializeOptionIndicator<Vega>(symbol, out var riskFreeRateModel, out var dividendYieldModel, riskFreeRate, dividendYield, optionModel, resolution);

            var vega = new Vega(name, symbol, riskFreeRateModel, dividendYieldModel, mirrorOption, optionModel, ivModel);
            InitializeOptionIndicator(vega, resolution, symbol, mirrorOption);
            return vega;
        }

        /// <summary>
        /// Creates a new Chande's Variable Index Dynamic Average indicator.
        /// </summary>
        /// <param name="symbol">The symbol whose VIDYA we want</param>
        /// <param name="period">The period over which to compute the VIDYA</param>
        /// <param name="resolution">The resolution</param>
        /// <param name="selector">Selects a value from the BaseData to send into the indicator, if null defaults to the Value property of BaseData (x => x.Value)</param>
        /// <returns>The VariableIndexDynamicAverage indicator for the requested symbol over the specified period</returns>
        [DocumentationAttribute(Indicators)]
        public VariableIndexDynamicAverage VIDYA(Symbol symbol, int period, Resolution? resolution = null, Func<IBaseData, decimal> selector = null)
        {
            var name = CreateIndicatorName(symbol, $"VIDYA({period})", resolution);
            var variableIndexDynamicAverage = new VariableIndexDynamicAverage(name, period);
            InitializeIndicator(variableIndexDynamicAverage, resolution, selector, symbol);

            return variableIndexDynamicAverage;
        }

        /// <summary>
        /// Creates a new Variance indicator. This will return the population variance of samples over the specified period.
        /// </summary>
        /// <param name="symbol">The symbol whose VAR we want</param>
        /// <param name="period">The period over which to compute the VAR</param>
        /// <param name="resolution">The resolution</param>
        /// <param name="selector">Selects a value from the BaseData to send into the indicator, if null defaults to the Value property of BaseData (x => x.Value)</param>
        /// <returns>The Variance indicator for the requested symbol over the specified period</returns>
        [DocumentationAttribute(Indicators)]
        [Obsolete("'VAR' is obsolete please use 'V' instead")]
        public Variance VAR(Symbol symbol, int period, Resolution? resolution = null, Func<IBaseData, decimal> selector = null)
        {
            return V(symbol, period, resolution, selector);
        }

        /// <summary>
        /// Creates a new Variance indicator. This will return the population variance of samples over the specified period.
        /// </summary>
        /// <param name="symbol">The symbol whose variance we want</param>
        /// <param name="period">The period over which to compute the variance</param>
        /// <param name="resolution">The resolution</param>
        /// <param name="selector">Selects a value from the BaseData to send into the indicator, if null defaults to the Value property of BaseData (x => x.Value)</param>
        /// <returns>The Variance indicator for the requested symbol over the specified period</returns>
        [DocumentationAttribute(Indicators)]
        public Variance V(Symbol symbol, int period, Resolution? resolution = null, Func<IBaseData, decimal> selector = null)
        {
            var name = CreateIndicatorName(symbol, $"V({period})", resolution);
            var variance = new Variance(name, period);
            InitializeIndicator(variance, resolution, selector, symbol);

            return variance;
        }

        /// <summary>
        /// Creates a new ValueAtRisk indicator.
        /// </summary>
        /// <param name="symbol">The symbol whose VAR we want</param>
        /// <param name="period">The period over which to compute the VAR</param>
        /// <param name="confidenceLevel">The confidence level for Value at risk calculation</param>
        /// <param name="resolution">The resolution</param>
        /// <param name="selector">Selects a value from the BaseData to send into the indicator, if null defaults to the Value property of BaseData (x => x.Value)</param>
        /// <returns>The ValueAtRisk indicator for the requested Symbol, lookback period, and confidence level</returns>
        public ValueAtRisk VAR(Symbol symbol, int period, double confidenceLevel, Resolution? resolution = null, Func<IBaseData, decimal> selector = null)
        {
            var name = CreateIndicatorName(symbol, $"VAR({period},{confidenceLevel})", resolution);
            var valueAtRisk = new ValueAtRisk(name, period, confidenceLevel);
            InitializeIndicator(valueAtRisk, resolution, selector, symbol);

            return valueAtRisk;
        }

        /// <summary>
        /// Creates an VolumeWeightedAveragePrice (VWAP) indicator for the symbol. The indicator will be automatically
        /// updated on the given resolution.
        /// </summary>
        /// <param name="symbol">The symbol whose VWAP we want</param>
        /// <param name="period">The period of the VWAP</param>
        /// <param name="resolution">The resolution</param>
        /// <param name="selector">Selects a value from the BaseData to send into the indicator, if null defaults to casting the input value to a TradeBar</param>
        /// <returns>The VolumeWeightedAveragePrice for the given parameters</returns>
        [DocumentationAttribute(Indicators)]
        public VolumeWeightedAveragePriceIndicator VWAP(Symbol symbol, int period, Resolution? resolution = null, Func<IBaseData, TradeBar> selector = null)
        {
            var name = CreateIndicatorName(symbol, $"VWAP({period})", resolution);
            var volumeWeightedAveragePriceIndicator = new VolumeWeightedAveragePriceIndicator(name, period);
            InitializeIndicator(volumeWeightedAveragePriceIndicator, resolution, selector, symbol);

            return volumeWeightedAveragePriceIndicator;
        }

        /// <summary>
        /// Creates the canonical VWAP indicator that resets each day. The indicator will be automatically
        /// updated on the security's configured resolution.
        /// </summary>
        /// <param name="symbol">The symbol whose VWAP we want</param>
        /// <returns>The IntradayVWAP for the specified symbol</returns>
        [DocumentationAttribute(Indicators)]
        public IntradayVwap VWAP(Symbol symbol)
        {
            var name = CreateIndicatorName(symbol, "VWAP", null);
            var intradayVwap = new IntradayVwap(name);
            RegisterIndicator(symbol, intradayVwap);
            return intradayVwap;
        }

        /// <summary>
        /// Creates a new VolumeWeightedMovingAverage indicator for the symbol. The indicator will be automatically
        /// updated on the given resolution.
        /// </summary>
        /// <param name="symbol">The symbol whose VWMA we want</param>
        /// <param name="period">The smoothing period used to smooth the computed VWMA values</param>
        /// <param name="resolution">The resolution</param>
        /// <param name="selector">Selects a value from the BaseData to send into the indicator, if null defaults to casting the input value to a TradeBar</param>
        /// <returns>A new VolumeWeightedMovingAverage indicator with the specified smoothing period</returns>
        [DocumentationAttribute(Indicators)]
        public VolumeWeightedMovingAverage VWMA(Symbol symbol, int period, Resolution? resolution = null, Func<IBaseData, TradeBar> selector = null)
        {
            var name = CreateIndicatorName(symbol, $"VWMA({period})", resolution);
            var indicator = new VolumeWeightedMovingAverage(name, period);
            InitializeIndicator(indicator, resolution, selector, symbol);
            return indicator;
        }

        /// <summary>
        /// Creates a new Williams %R indicator. This will compute the percentage change of
        /// the current closing price in relation to the high and low of the past N periods.
        /// The indicator will be automatically updated on the given resolution.
        /// </summary>
        /// <param name="symbol">The symbol whose Williams %R we want</param>
        /// <param name="period">The period over which to compute the Williams %R</param>
        /// <param name="resolution">The resolution</param>
        /// <param name="selector">Selects a value from the BaseData to send into the indicator, if null defaults to casting the input value to a TradeBar</param>
        /// <returns>The Williams %R indicator for the requested symbol over the specified period</returns>
        [DocumentationAttribute(Indicators)]
        public WilliamsPercentR WILR(Symbol symbol, int period, Resolution? resolution = null, Func<IBaseData, IBaseDataBar> selector = null)
        {
            var name = CreateIndicatorName(symbol, $"WILR({period})", resolution);
            var williamsPercentR = new WilliamsPercentR(name, period);
            InitializeIndicator(williamsPercentR, resolution, selector, symbol);

            return williamsPercentR;
        }

        /// <summary>
        /// Creates a WilderMovingAverage indicator for the symbol.
        /// The indicator will be automatically updated on the given resolution.
        /// </summary>
        /// <param name="symbol">The symbol whose WMA we want</param>
        /// <param name="period">The period of the WMA</param>
        /// <param name="resolution">The resolution</param>
        /// <param name="selector">Selects a value from the BaseData to send into the indicator, if null defaults to the Value property of BaseData (x => x.Value)</param>
        /// <returns>The WilderMovingAverage for the given parameters</returns>
        /// <remarks>WWMA for Welles Wilder Moving Average</remarks>
        [DocumentationAttribute(Indicators)]
        public WilderMovingAverage WWMA(Symbol symbol, int period, Resolution? resolution = null, Func<IBaseData, decimal> selector = null)
        {
            var name = CreateIndicatorName(symbol, $"WWMA({period})", resolution);
            var wilderMovingAverage = new WilderMovingAverage(name, period);
            InitializeIndicator(wilderMovingAverage, resolution, selector, symbol);

            return wilderMovingAverage;
        }

        /// <summary>
        /// Creates a Wilder Swing Index (SI) indicator for the symbol.
        /// The indicator will be automatically updated on the given resolution.
        /// </summary>
        /// <param name="symbol">The symbol whose SI we want</param>
        /// <param name="limitMove">The maximum daily change in price for the SI</param>
        /// <param name="resolution">The resolution</param>
        /// <param name="selector">Selects a value from the BaseData to send into the indicator, if null defaults to casting the input value to a TradeBar</param>
        /// <returns>The WilderSwingIndex for the given parameters</returns>
        /// <remarks>SI for Wilder Swing Index</remarks>
        [DocumentationAttribute(Indicators)]
        public WilderSwingIndex SI(Symbol symbol, decimal limitMove, Resolution? resolution = Resolution.Daily,
            Func<IBaseData, TradeBar> selector = null)
        {
            var name = CreateIndicatorName(symbol, "SI", resolution);
            var si = new WilderSwingIndex(name, limitMove);
            InitializeIndicator(si, resolution, selector, symbol);

            return si;
        }

        /// <summary>
        /// Creates a Wilder Accumulative Swing Index (ASI) indicator for the symbol.
        /// The indicator will be automatically updated on the given resolution.
        /// </summary>
        /// <param name="symbol">The symbol whose ASI we want</param>
        /// <param name="limitMove">The maximum daily change in price for the ASI</param>
        /// <param name="resolution">The resolution</param>
        /// <param name="selector">Selects a value from the BaseData to send into the indicator, if null defaults to casting the input value to a TradeBar</param>
        /// <returns>The WilderAccumulativeSwingIndex for the given parameters</returns>
        /// <remarks>ASI for Wilder Accumulative Swing Index</remarks>
        [DocumentationAttribute(Indicators)]
        public WilderAccumulativeSwingIndex ASI(Symbol symbol, decimal limitMove, Resolution? resolution = Resolution.Daily,
            Func<IBaseData, TradeBar> selector = null)
        {
            var name = CreateIndicatorName(symbol, "ASI", resolution);
            var asi = new WilderAccumulativeSwingIndex(name, limitMove);
            InitializeIndicator(asi, resolution, selector, symbol);

            return asi;
        }

        /// <summary>
        /// Creates a new Arms Index indicator
        /// </summary>
        /// <param name="symbols">The symbols whose Arms Index we want</param>
        /// <param name="resolution">The resolution</param>
        /// <param name="selector">Selects a value from the BaseData to send into the indicator, if null defaults to casting the input value to a TradeBar</param>
        /// <returns>The Arms Index indicator for the requested symbol over the specified period</returns>
        [DocumentationAttribute(Indicators)]
        public ArmsIndex TRIN(IEnumerable<Symbol> symbols, Resolution? resolution = null, Func<IBaseData, TradeBar> selector = null)
        {
            return TRIN(symbols.ToArray(), resolution, selector);
        }

        /// <summary>
        /// Creates a new Arms Index indicator
        /// </summary>
        /// <param name="symbols">The symbols whose Arms Index we want</param>
        /// <param name="resolution">The resolution</param>
        /// <param name="selector">Selects a value from the BaseData to send into the indicator, if null defaults to casting the input value to a TradeBar</param>
        /// <returns>The Arms Index indicator for the requested symbol over the specified period</returns>
        [DocumentationAttribute(Indicators)]
        public ArmsIndex TRIN(Symbol[] symbols, Resolution? resolution = null, Func<IBaseData, TradeBar> selector = null)
        {
            var name = CreateIndicatorName(QuantConnect.Symbol.None, "TRIN", resolution ?? GetSubscription(symbols.First()).Resolution);
            var trin = new ArmsIndex(name);
            foreach (var symbol in symbols)
            {
                trin.Add(symbol);
            }
            InitializeIndicator(trin, resolution, selector, symbols);

            return trin;
        }

        /// <summary>
        /// Creates a new Advance/Decline Ratio indicator
        /// </summary>
        /// <param name="symbols">The symbols whose A/D Ratio we want</param>
        /// <param name="resolution">The resolution</param>
        /// <param name="selector">Selects a value from the BaseData to send into the indicator, if null defaults to casting the input value to a TradeBar</param>
        /// <returns>The Advance/Decline Ratio indicator for the requested symbol over the specified period</returns>
        [DocumentationAttribute(Indicators)]
        public AdvanceDeclineRatio ADR(IEnumerable<Symbol> symbols, Resolution? resolution = null, Func<IBaseData, TradeBar> selector = null)
        {
            var name = CreateIndicatorName(QuantConnect.Symbol.None, "A/D Ratio", resolution ?? GetSubscription(symbols.First()).Resolution);
            var adr = new AdvanceDeclineRatio(name);
            foreach (var symbol in symbols)
            {
                adr.Add(symbol);
            }
            InitializeIndicator(adr, resolution, selector, symbols.ToArray());

            return adr;
        }

        /// <summary>
        /// Creates a new Advance/Decline Volume Ratio indicator
        /// </summary>
        /// <param name="symbols">The symbol whose A/D Volume Rate we want</param>
        /// <param name="resolution">The resolution</param>
        /// <param name="selector">Selects a value from the BaseData to send into the indicator, if null defaults to casting the input value to a TradeBar</param>
        /// <returns>The Advance/Decline Volume Ratio indicator for the requested symbol over the specified period</returns>
        [DocumentationAttribute(Indicators)]
        public AdvanceDeclineVolumeRatio ADVR(IEnumerable<Symbol> symbols, Resolution? resolution = null, Func<IBaseData, TradeBar> selector = null)
        {
            var name = CreateIndicatorName(QuantConnect.Symbol.None, "A/D Volume Rate", resolution ?? GetSubscription(symbols.First()).Resolution);
            var advr = new AdvanceDeclineVolumeRatio(name);
            foreach (var symbol in symbols)
            {
                advr.Add(symbol);
            }
            InitializeIndicator(advr, resolution, selector, symbols.ToArray());

            return advr;
        }

        /// <summary>
        /// Creates a new Advance/Decline Difference indicator
        /// </summary>
        /// <param name="symbols">The symbols whose A/D Difference we want</param>
        /// <param name="resolution">The resolution</param>
        /// <param name="selector">Selects a value from the BaseData to send into the indicator, if null defaults to casting the input value to a TradeBar</param>
        /// <returns>The Advance/Decline Difference indicator for the requested symbol over the specified period</returns>
        [DocumentationAttribute(Indicators)]
        public AdvanceDeclineDifference ADDIFF(IEnumerable<Symbol> symbols, Resolution? resolution = null, Func<IBaseData, TradeBar> selector = null)
        {
            var name = CreateIndicatorName(QuantConnect.Symbol.None, "A/D Difference", resolution ?? GetSubscription(symbols.First()).Resolution);
            var adDiff = new AdvanceDeclineDifference(name);
            foreach (var symbol in symbols)
            {
                adDiff.Add(symbol);
            }
            InitializeIndicator(adDiff, resolution, selector, symbols.ToArray());

            return adDiff;
        }

        /// <summary>
        /// Creates a new McGinley Dynamic indicator
        /// </summary>
        /// <param name="symbol">The symbol whose McGinley Dynamic indicator value we want</param>
        /// <param name="period">The period of the McGinley Dynamic indicator</param>
        /// <param name="resolution">The resolution</param>
        /// <param name="selector">Selects a value from the BaseData to send into the indicator, if null defaults to casting the input value to a TradeBar</param>
        /// <returns>The McGinley Dynamic indicator for the requested symbol over the specified period</returns>
        [DocumentationAttribute(Indicators)]
        public McGinleyDynamic MGD(Symbol symbol, int period, Resolution? resolution = null, Func<IBaseData, decimal> selector = null)
        {
            var name = CreateIndicatorName(symbol, $"MGD({period})", resolution);
            var indicator = new McGinleyDynamic(name, period);
            InitializeIndicator(indicator, resolution, selector, symbol);
            return indicator;
        }

        /// <summary>
        /// Creates a new McClellan Oscillator indicator
        /// </summary>
        /// <param name="symbols">The symbols whose McClellan Oscillator we want</param>
        /// <param name="fastPeriod">Fast period EMA of advance decline difference</param>
        /// <param name="slowPeriod">Slow period EMA of advance decline difference</param>
        /// <param name="resolution">The resolution</param>
        /// <param name="selector">Selects a value from the BaseData to send into the indicator, if null defaults to casting the input value to a TradeBar</param>
        /// <returns>The McClellan Oscillator indicator for the requested symbol over the specified period</returns>
        [DocumentationAttribute(Indicators)]
        public McClellanOscillator MOSC(IEnumerable<Symbol> symbols, int fastPeriod = 19, int slowPeriod = 39, Resolution? resolution = null, Func<IBaseData, TradeBar> selector = null)
        {
            return MOSC(symbols.ToArray(), fastPeriod, slowPeriod, resolution, selector);
        }

        /// <summary>
        /// Creates a new McClellan Oscillator indicator
        /// </summary>
        /// <param name="symbols">The symbols whose McClellan Oscillator we want</param>
        /// <param name="fastPeriod">Fast period EMA of advance decline difference</param>
        /// <param name="slowPeriod">Slow period EMA of advance decline difference</param>
        /// <param name="resolution">The resolution</param>
        /// <param name="selector">Selects a value from the BaseData to send into the indicator, if null defaults to casting the input value to a TradeBar</param>
        /// <returns>The McClellan Oscillator indicator for the requested symbol over the specified period</returns>
        [DocumentationAttribute(Indicators)]
        public McClellanOscillator MOSC(Symbol[] symbols, int fastPeriod = 19, int slowPeriod = 39, Resolution? resolution = null, Func<IBaseData, TradeBar> selector = null)
        {
            var name = CreateIndicatorName(QuantConnect.Symbol.None, $"MO({fastPeriod},{slowPeriod})", resolution ?? GetSubscription(symbols.First()).Resolution);
            var mosc = new McClellanOscillator(name, fastPeriod, slowPeriod);
            foreach (var symbol in symbols)
            {
                mosc.Add(symbol);
            }
            InitializeIndicator(mosc, resolution, selector, symbols);

            return mosc;
        }

        /// <summary>
        /// Creates a new McClellan Summation Index indicator
        /// </summary>
        /// <param name="symbols">The symbols whose McClellan Summation Index we want</param>
        /// <param name="fastPeriod">Fast period EMA of advance decline difference</param>
        /// <param name="slowPeriod">Slow period EMA of advance decline difference</param>
        /// <param name="resolution">The resolution</param>
        /// <param name="selector">Selects a value from the BaseData to send into the indicator, if null defaults to casting the input value to a TradeBar</param>
        /// <returns>The McClellan Summation Index indicator for the requested symbol over the specified period</returns>
        [DocumentationAttribute(Indicators)]
        public McClellanSummationIndex MSI(IEnumerable<Symbol> symbols, int fastPeriod = 19, int slowPeriod = 39, Resolution? resolution = null, Func<IBaseData, TradeBar> selector = null)
        {
            return MSI(symbols.ToArray(), fastPeriod, slowPeriod, resolution, selector);
        }

        /// <summary>
        /// Creates a new McClellan Summation Index indicator
        /// </summary>
        /// <param name="symbols">The symbols whose McClellan Summation Index we want</param>
        /// <param name="fastPeriod">Fast period EMA of advance decline difference</param>
        /// <param name="slowPeriod">Slow period EMA of advance decline difference</param>
        /// <param name="resolution">The resolution</param>
        /// <param name="selector">Selects a value from the BaseData to send into the indicator, if null defaults to casting the input value to a TradeBar</param>
        /// <returns>The McClellan Summation Index indicator for the requested symbol over the specified period</returns>
        [DocumentationAttribute(Indicators)]
        public McClellanSummationIndex MSI(Symbol[] symbols, int fastPeriod = 19, int slowPeriod = 39, Resolution? resolution = null, Func<IBaseData, TradeBar> selector = null)
        {
            var name = CreateIndicatorName(QuantConnect.Symbol.None, $"MSI({fastPeriod},{slowPeriod})", resolution ?? GetSubscription(symbols.First()).Resolution);
            var msi = new McClellanSummationIndex(name, fastPeriod, slowPeriod);
            foreach (var symbol in symbols)
            {
                msi.Add(symbol);
            }
            InitializeIndicator(msi, resolution, selector, symbols);

            return msi;
        }

        /// <summary>
        /// Creates a ZeroLagExponentialMovingAverage indicator for the symbol. The indicator will be automatically
        /// updated on the given resolution.
        /// </summary>
        /// <param name="symbol">The symbol whose ZLEMA we want</param>
        /// <param name="period">The period of the ZLEMA</param>
        /// <param name="resolution">The resolution</param>
        /// <param name="selector">Selects a value from the BaseData to send into the indicator, if null defaults to the Value property of BaseData (x => x.Value)</param>
        /// <returns>The ZeroLagExponentialMovingAverage for the given parameters</returns>
        [DocumentationAttribute(Indicators)]
        public ZeroLagExponentialMovingAverage ZLEMA(Symbol symbol, int period, Resolution? resolution = null, Func<IBaseData, decimal> selector = null)
        {
            var name = CreateIndicatorName(symbol, $"ZLEMA({period})", resolution);
            var zeroLagExponentialMovingAverage = new ZeroLagExponentialMovingAverage(name, period);
            InitializeIndicator(zeroLagExponentialMovingAverage, resolution, selector, symbol);

            return zeroLagExponentialMovingAverage;
        }

        /// <summary>
        /// Creates a new name for an indicator created with the convenience functions (SMA, EMA, ect...)
        /// </summary>
        /// <param name="symbol">The symbol this indicator is registered to</param>
        /// <param name="type">The indicator type, for example, 'SMA(5)'</param>
        /// <param name="resolution">The resolution requested</param>
        /// <returns>A unique for the given parameters</returns>
        [DocumentationAttribute(Indicators)]
        public string CreateIndicatorName(Symbol symbol, FormattableString type, Resolution? resolution)
        {
            return CreateIndicatorName(symbol, Invariant(type), resolution);
        }

        /// <summary>
        /// Creates a new name for an indicator created with the convenience functions (SMA, EMA, ect...)
        /// </summary>
        /// <param name="symbol">The symbol this indicator is registered to</param>
        /// <param name="type">The indicator type, for example, 'SMA(5)'</param>
        /// <param name="resolution">The resolution requested</param>
        /// <returns>A unique for the given parameters</returns>
        [DocumentationAttribute(Indicators)]
        public string CreateIndicatorName(Symbol symbol, string type, Resolution? resolution)
        {
            var symbolIsNotEmpty = symbol != QuantConnect.Symbol.None && symbol != QuantConnect.Symbol.Empty;

            if (!resolution.HasValue && symbolIsNotEmpty)
            {
                resolution = GetSubscription(symbol).Resolution;
            }

            var res = string.Empty;
            switch (resolution)
            {
                case Resolution.Tick:
                    res = "tick";
                    break;

                case Resolution.Second:
                    res = "sec";
                    break;

                case Resolution.Minute:
                    res = "min";
                    break;

                case Resolution.Hour:
                    res = "hr";
                    break;

                case Resolution.Daily:
                    res = "day";
                    break;

                case null:
                    break;

                default:
                    throw new ArgumentOutOfRangeException(nameof(resolution), resolution, "resolution parameter is out of range.");
            }

            var parts = new List<string>();

            if (symbolIsNotEmpty)
            {
                parts.Add(symbol.ToString());
            }
            parts.Add(res);

            return Invariant($"{type}({string.Join("_", parts)})").Replace(")(", ",");
        }

        /// <summary>
        /// Gets the SubscriptionDataConfig for the specified symbol and tick type
        /// </summary>
        /// <exception cref="InvalidOperationException">Thrown if no configuration is found for the requested symbol</exception>
        /// <param name="symbol">The symbol to retrieve configuration for</param>
        /// <param name="tickType">The tick type of the subscription to get. If null, will use the first ordered by TickType</param>
        /// <returns>The SubscriptionDataConfig for the specified symbol</returns>
        private SubscriptionDataConfig GetSubscription(Symbol symbol, TickType? tickType = null)
        {
            SubscriptionDataConfig subscription;
            try
            {
                // deterministic ordering is required here
                var subscriptions = SubscriptionManager.SubscriptionDataConfigService
                    .GetSubscriptionDataConfigs(symbol)
                    // make sure common lean data types are at the bottom
                    .OrderByDescending(x => LeanData.IsCommonLeanDataType(x.Type))
                    .ThenBy(x => x.TickType)
                    .ToList();

                // find our subscription
                subscription = subscriptions.FirstOrDefault(x => tickType == null || tickType == x.TickType);
                if (subscription == null)
                {
                    // if we can't locate the exact subscription by tick type just grab the first one we find
                    subscription = subscriptions.First();
                }
            }
            catch (InvalidOperationException)
            {
                // this will happen if we did not find the subscription, let's give the user a decent error message
                throw new Exception($"Please register to receive data for symbol \'{symbol}\' using the AddSecurity() function.");
            }
            return subscription;
        }

        /// <summary>
        /// Creates and registers a new consolidator to receive automatic updates at the specified resolution as well as configures
        /// the indicator to receive updates from the consolidator.
        /// </summary>
        /// <param name="symbol">The symbol to register against</param>
        /// <param name="indicator">The indicator to receive data from the consolidator</param>
        /// <param name="resolution">The resolution at which to send data to the indicator, null to use the same resolution as the subscription</param>
        /// <param name="selector">Selects a value from the BaseData to send into the indicator, if null defaults to the Value property of BaseData (x => x.Value)</param>
        [DocumentationAttribute(ConsolidatingData)]
        [DocumentationAttribute(Indicators)]
        public void RegisterIndicator(Symbol symbol, IndicatorBase<IndicatorDataPoint> indicator, Resolution? resolution = null, Func<IBaseData, decimal> selector = null)
        {
            RegisterIndicator(symbol, indicator, ResolveConsolidator(symbol, resolution), selector ?? (x => x.Value));
        }

        /// <summary>
        /// Creates and registers a new consolidator to receive automatic updates at the specified resolution as well as configures
        /// the indicator to receive updates from the consolidator.
        /// </summary>
        /// <param name="symbol">The symbol to register against</param>
        /// <param name="indicator">The indicator to receive data from the consolidator</param>
        /// <param name="resolution">The resolution at which to send data to the indicator, null to use the same resolution as the subscription</param>
        /// <param name="selector">Selects a value from the BaseData to send into the indicator, if null defaults to the Value property of BaseData (x => x.Value)</param>
        [DocumentationAttribute(ConsolidatingData)]
        [DocumentationAttribute(Indicators)]
        public void RegisterIndicator(Symbol symbol, IndicatorBase<IndicatorDataPoint> indicator, TimeSpan? resolution = null, Func<IBaseData, decimal> selector = null)
        {
            RegisterIndicator(symbol, indicator, ResolveConsolidator(symbol, resolution), selector ?? (x => x.Value));
        }

        /// <summary>
        /// Registers the consolidator to receive automatic updates as well as configures the indicator to receive updates
        /// from the consolidator.
        /// </summary>
        /// <param name="symbol">The symbol to register against</param>
        /// <param name="indicator">The indicator to receive data from the consolidator</param>
        /// <param name="consolidator">The consolidator to receive raw subscription data</param>
        /// <param name="selector">Selects a value from the BaseData send into the indicator, if null defaults to the Value property of BaseData (x => x.Value)</param>
        [DocumentationAttribute(ConsolidatingData)]
        [DocumentationAttribute(Indicators)]
        public void RegisterIndicator(Symbol symbol, IndicatorBase<IndicatorDataPoint> indicator, IDataConsolidator consolidator, Func<IBaseData, decimal> selector = null)
        {
            // default our selector to the Value property on BaseData
            selector = selector ?? (x => x.Value);

            RegisterConsolidator(indicator, symbol, consolidator);

            // attach to the DataConsolidated event so it updates our indicator
            consolidator.DataConsolidated += (sender, consolidated) =>
            {
                var value = selector(consolidated);
                indicator.Update(new IndicatorDataPoint(consolidated.Symbol, consolidated.EndTime, value));
            };
        }

        /// <summary>
        /// Registers the consolidator to receive automatic updates as well as configures the indicator to receive updates
        /// from the consolidator.
        /// </summary>
        /// <param name="symbol">The symbol to register against</param>
        /// <param name="indicator">The indicator to receive data from the consolidator</param>
        /// <param name="resolution">The resolution at which to send data to the indicator, null to use the same resolution as the subscription</param>
        [DocumentationAttribute(ConsolidatingData)]
        [DocumentationAttribute(Indicators)]
        public void RegisterIndicator<T>(Symbol symbol, IndicatorBase<T> indicator, Resolution? resolution = null)
            where T : IBaseData
        {
            RegisterIndicator(symbol, indicator, ResolveConsolidator(symbol, resolution, typeof(T)));
        }

        /// <summary>
        /// Registers the consolidator to receive automatic updates as well as configures the indicator to receive updates
        /// from the consolidator.
        /// </summary>
        /// <param name="symbol">The symbol to register against</param>
        /// <param name="indicator">The indicator to receive data from the consolidator</param>
        /// <param name="resolution">The resolution at which to send data to the indicator, null to use the same resolution as the subscription</param>
        /// <param name="selector">Selects a value from the BaseData send into the indicator, if null defaults to a cast (x => (T)x)</param>
        [DocumentationAttribute(ConsolidatingData)]
        [DocumentationAttribute(Indicators)]
        public void RegisterIndicator<T>(Symbol symbol, IndicatorBase<T> indicator, Resolution? resolution, Func<IBaseData, T> selector)
            where T : IBaseData
        {
            RegisterIndicator(symbol, indicator, ResolveConsolidator(symbol, resolution, typeof(T)), selector);
        }

        /// <summary>
        /// Registers the consolidator to receive automatic updates as well as configures the indicator to receive updates
        /// from the consolidator.
        /// </summary>
        /// <param name="symbol">The symbol to register against</param>
        /// <param name="indicator">The indicator to receive data from the consolidator</param>
        /// <param name="resolution">The resolution at which to send data to the indicator, null to use the same resolution as the subscription</param>
        /// <param name="selector">Selects a value from the BaseData send into the indicator, if null defaults to a cast (x => (T)x)</param>
        [DocumentationAttribute(ConsolidatingData)]
        [DocumentationAttribute(Indicators)]
        public void RegisterIndicator<T>(Symbol symbol, IndicatorBase<T> indicator, TimeSpan? resolution, Func<IBaseData, T> selector = null)
            where T : IBaseData
        {
            RegisterIndicator(symbol, indicator, ResolveConsolidator(symbol, resolution, typeof(T)), selector);
        }

        /// <summary>
        /// Registers the consolidator to receive automatic updates as well as configures the indicator to receive updates
        /// from the consolidator.
        /// </summary>
        /// <param name="symbol">The symbol to register against</param>
        /// <param name="indicator">The indicator to receive data from the consolidator</param>
        /// <param name="consolidator">The consolidator to receive raw subscription data</param>
        /// <param name="selector">Selects a value from the BaseData send into the indicator, if null defaults to a cast (x => (T)x)</param>
        [DocumentationAttribute(ConsolidatingData)]
        [DocumentationAttribute(Indicators)]
        public void RegisterIndicator<T>(Symbol symbol, IndicatorBase<T> indicator, IDataConsolidator consolidator, Func<IBaseData, T> selector = null)
            where T : IBaseData
        {
            // assign default using cast
            var selectorToUse = selector ?? (x => (T)x);

            RegisterConsolidator(indicator, symbol, consolidator);

            // check the output type of the consolidator and verify we can assign it to T
            var type = typeof(T);
            if (!type.IsAssignableFrom(consolidator.OutputType))
            {
                if (type == typeof(IndicatorDataPoint) && selector == null)
                {
                    // if no selector was provided and the indicator input is of 'IndicatorDataPoint', common case, a selector with a direct cast will fail
                    // so we use a smarter selector as in other API methods
                    selectorToUse = consolidated => (T)(object)new IndicatorDataPoint(consolidated.Symbol, consolidated.EndTime, consolidated.Value);
                }
                else
                {
                    throw new ArgumentException($"Type mismatch found between consolidator and indicator for symbol: {symbol}." +
                                                $"Consolidator outputs type {consolidator.OutputType.Name} but indicator expects input type {type.Name}"
                    );
                }
            }

            // attach to the DataConsolidated event so it updates our indicator
            consolidator.DataConsolidated += (sender, consolidated) =>
            {
                var value = selectorToUse(consolidated);
                indicator.Update(value);
            };
        }

        /// <summary>
        /// Will unregister an indicator and it's associated consolidator instance so they stop receiving data updates
        /// </summary>
        /// <param name="indicator">The indicator instance to unregister</param>
        [DocumentationAttribute(ConsolidatingData)]
        [DocumentationAttribute(Indicators)]
        public void UnregisterIndicator(IndicatorBase indicator)
        {
            DeregisterIndicator(indicator);
        }

        /// <summary>
        /// Will deregister an indicator and it's associated consolidator instance so they stop receiving data updates
        /// </summary>
        /// <param name="indicator">The indicator instance to deregister</param>
        [DocumentationAttribute(ConsolidatingData)]
        [DocumentationAttribute(Indicators)]
        public void DeregisterIndicator(IndicatorBase indicator)
        {
            foreach (var consolidator in indicator.Consolidators)
            {
                SubscriptionManager.RemoveConsolidator(null, consolidator);
            }

            indicator.Consolidators.Clear();
        }

        /// <summary>
        /// Warms up a given indicator with historical data
        /// </summary>
        /// <param name="symbol">The symbol whose indicator we want</param>
        /// <param name="indicator">The indicator we want to warm up</param>
        /// <param name="resolution">The resolution</param>
        /// <param name="selector">Selects a value from the BaseData to send into the indicator, if null defaults to the Value property of BaseData (x => x.Value)</param>
        [DocumentationAttribute(HistoricalData)]
        [DocumentationAttribute(Indicators)]
        public void WarmUpIndicator(Symbol symbol, IndicatorBase<IndicatorDataPoint> indicator, Resolution? resolution = null, Func<IBaseData, decimal> selector = null)
        {
            WarmUpIndicator(new[] { symbol }, indicator, resolution, selector);
        }

        /// <summary>
        /// Warms up a given indicator with historical data
        /// </summary>
        /// <param name="symbols">The symbols whose indicator we want</param>
        /// <param name="indicator">The indicator we want to warm up</param>
        /// <param name="resolution">The resolution</param>
        /// <param name="selector">Selects a value from the BaseData to send into the indicator, if null defaults to the Value property of BaseData (x => x.Value)</param>
        [DocumentationAttribute(HistoricalData)]
        [DocumentationAttribute(Indicators)]
        public void WarmUpIndicator(IEnumerable<Symbol> symbols, IndicatorBase<IndicatorDataPoint> indicator, Resolution? resolution = null, Func<IBaseData, decimal> selector = null)
        {
            if (AssertIndicatorHasWarmupPeriod(indicator))
            {
                IndicatorHistory(indicator, symbols, 0, resolution, selector);
            }
        }

        /// <summary>
        /// Warms up a given indicator with historical data
        /// </summary>
        /// <param name="symbol">The symbol whose indicator we want</param>
        /// <param name="indicator">The indicator we want to warm up</param>
        /// <param name="period">The necessary period to warm up the indicator</param>
        /// <param name="selector">Selects a value from the BaseData to send into the indicator, if null defaults to the Value property of BaseData (x => x.Value)</param>
        [DocumentationAttribute(HistoricalData)]
        [DocumentationAttribute(Indicators)]
        public void WarmUpIndicator(Symbol symbol, IndicatorBase<IndicatorDataPoint> indicator, TimeSpan period, Func<IBaseData, decimal> selector = null)
        {
            var history = GetIndicatorWarmUpHistory(new[] { symbol }, indicator, period, out var identityConsolidator);
            if (history == Enumerable.Empty<Slice>()) return;

            // assign default using cast
            selector ??= (x => x.Value);

            Action<IBaseData> onDataConsolidated = bar =>
            {
                var input = new IndicatorDataPoint(bar.Symbol, bar.EndTime, selector(bar));
                indicator.Update(input);
            };

            WarmUpIndicatorImpl(symbol, period, onDataConsolidated, history, identityConsolidator);
        }

        /// <summary>
        /// Warms up a given indicator with historical data
        /// </summary>
        /// <param name="symbol">The symbol whose indicator we want</param>
        /// <param name="indicator">The indicator we want to warm up</param>
        /// <param name="resolution">The resolution</param>
        /// <param name="selector">Selects a value from the BaseData to send into the indicator, if null defaults to the Value property of BaseData (x => x.Value)</param>
        [DocumentationAttribute(HistoricalData)]
        [DocumentationAttribute(Indicators)]
        public void WarmUpIndicator<T>(Symbol symbol, IndicatorBase<T> indicator, Resolution? resolution = null, Func<IBaseData, T> selector = null)
            where T : class, IBaseData
        {
            WarmUpIndicator(new[] { symbol }, indicator, resolution, selector);
        }

        /// <summary>
        /// Warms up a given indicator with historical data
        /// </summary>
        /// <param name="symbols">The symbols whose indicator we want</param>
        /// <param name="indicator">The indicator we want to warm up</param>
        /// <param name="resolution">The resolution</param>
        /// <param name="selector">Selects a value from the BaseData to send into the indicator, if null defaults to the Value property of BaseData (x => x.Value)</param>
        [DocumentationAttribute(HistoricalData)]
        [DocumentationAttribute(Indicators)]
        public void WarmUpIndicator<T>(IEnumerable<Symbol> symbols, IndicatorBase<T> indicator, Resolution? resolution = null, Func<IBaseData, T> selector = null)
            where T : class, IBaseData
        {
            if (AssertIndicatorHasWarmupPeriod(indicator))
            {
                IndicatorHistory(indicator, symbols, 0, resolution, selector);
            }
        }

        /// <summary>
        /// Warms up a given indicator with historical data
        /// </summary>
        /// <param name="symbol">The symbol whose indicator we want</param>
        /// <param name="indicator">The indicator we want to warm up</param>
        /// <param name="period">The necessary period to warm up the indicator</param>
        /// <param name="selector">Selects a value from the BaseData send into the indicator, if null defaults to a cast (x => (T)x)</param>
        [DocumentationAttribute(HistoricalData)]
        [DocumentationAttribute(Indicators)]
        public void WarmUpIndicator<T>(Symbol symbol, IndicatorBase<T> indicator, TimeSpan period, Func<IBaseData, T> selector = null)
            where T : class, IBaseData
        {
            var history = GetIndicatorWarmUpHistory(new[] { symbol }, indicator, period, out var identityConsolidator);
            if (history == Enumerable.Empty<Slice>()) return;

            // assign default using cast
            selector ??= (x => (T)x);

            // we expect T type as input
            Action<T> onDataConsolidated = bar =>
            {
                indicator.Update(selector(bar));
            };

            WarmUpIndicatorImpl(symbol, period, onDataConsolidated, history, identityConsolidator);
        }

        private IEnumerable<Slice> GetIndicatorWarmUpHistory(IEnumerable<Symbol> symbols, IIndicator indicator, TimeSpan timeSpan, out bool identityConsolidator)
        {
            identityConsolidator = false;
            if (AssertIndicatorHasWarmupPeriod(indicator))
            {
                return Enumerable.Empty<Slice>();
            }

            var periods = ((IIndicatorWarmUpPeriodProvider)indicator).WarmUpPeriod;
            if (periods != 0)
            {
                var resolution = timeSpan.ToHigherResolutionEquivalent(false);
                // if they are the same, means we can use an identity consolidator
                identityConsolidator = resolution.ToTimeSpan() == timeSpan;
                var resolutionTicks = resolution.ToTimeSpan().Ticks;
                if (resolutionTicks != 0)
                {
                    periods *= (int)(timeSpan.Ticks / resolutionTicks);
                }

                try
                {
                    return History(symbols, periods, resolution, dataNormalizationMode: GetIndicatorHistoryDataNormalizationMode(indicator));
                }
                catch (ArgumentException e)
                {
                    Debug($"{indicator.Name} could not be warmed up. Reason: {e.Message}");
                }
            }
            return Enumerable.Empty<Slice>();
        }

        private bool AssertIndicatorHasWarmupPeriod(IIndicator indicator)
        {
            if (indicator is not IIndicatorWarmUpPeriodProvider)
            {
                if (!_isEmitWarmupInsightWarningSent)
                {
                    Debug($"Warning: the 'WarmUpIndicator' feature only works with indicators which inherit from '{nameof(IIndicatorWarmUpPeriodProvider)}'" +
                          $" and define a warm up period, setting property 'WarmUpPeriod' with a value > 0." +
                          $" The provided indicator of type '{indicator.GetType().Name}' will not be warmed up.");
                    _isEmitWarmupInsightWarningSent = true;
                }
                return false;
            }
            return true;
        }

        private void WarmUpIndicatorImpl<T>(Symbol symbol, TimeSpan period, Action<T> handler, IEnumerable<Slice> history, bool identityConsolidator)
            where T : class, IBaseData
        {
            IDataConsolidator consolidator;
            if (identityConsolidator)
            {
                period = TimeSpan.Zero;
            }
            if (SubscriptionManager.SubscriptionDataConfigService.GetSubscriptionDataConfigs(symbol).Count > 0)
            {
                consolidator = Consolidate(symbol, period, handler);
            }
            else
            {
                var providedType = typeof(T);
                if (providedType.IsAbstract)
                {
                    var dataType = SubscriptionManager.LookupSubscriptionConfigDataTypes(
                        symbol.SecurityType,
                        Resolution.Daily,
                        // order by tick type so that behavior is consistent with 'GetSubscription()'
                        symbol.IsCanonical())
                        // make sure common lean data types are at the bottom
                        .OrderByDescending(tuple => LeanData.IsCommonLeanDataType(tuple.Item1))
                        .ThenBy(tuple => tuple.Item2).First();

                    consolidator = CreateConsolidator(period, dataType.Item1, dataType.Item2);
                }
                else
                {
                    // if the 'providedType' is not abstract we use it instead to determine which consolidator to use
                    var tickType = LeanData.GetCommonTickTypeForCommonDataTypes(providedType, symbol.SecurityType);
                    consolidator = CreateConsolidator(period, providedType, tickType);
                }
                consolidator.DataConsolidated += (s, bar) => handler((T)bar);
            }

            var consolidatorInputType = consolidator.InputType;
            IBaseData lastBar = null;
            foreach (var slice in history)
            {
                if (slice.TryGet(consolidatorInputType, symbol, out var data))
                {
                    lastBar = data;
                    consolidator.Update(lastBar);
                }
            }

            // Scan for time after we've pumped all the data through for this consolidator
            if (lastBar != null)
            {
                consolidator.Scan(lastBar.EndTime);
            }

            SubscriptionManager.RemoveConsolidator(symbol, consolidator);
        }

        /// <summary>
        /// Gets the default consolidator for the specified symbol and resolution
        /// </summary>
        /// <param name="symbol">The symbol whose data is to be consolidated</param>
        /// <param name="resolution">The resolution for the consolidator, if null, uses the resolution from subscription</param>
        /// <param name="dataType">The data type for this consolidator, if null, uses TradeBar over QuoteBar if present</param>
        /// <returns>The new default consolidator</returns>
        [DocumentationAttribute(ConsolidatingData)]
        [DocumentationAttribute(Indicators)]
        public IDataConsolidator ResolveConsolidator(Symbol symbol, Resolution? resolution, Type dataType = null)
        {
            TimeSpan? timeSpan = null;
            if (resolution.HasValue)
            {
                timeSpan = resolution.Value.ToTimeSpan();
            }
            return ResolveConsolidator(symbol, timeSpan, dataType);
        }

        /// <summary>
        /// Gets the default consolidator for the specified symbol and resolution
        /// </summary>
        /// <param name="symbol">The symbol whose data is to be consolidated</param>
        /// <param name="timeSpan">The requested time span for the consolidator, if null, uses the resolution from subscription</param>
        /// <param name="dataType">The data type for this consolidator, if null, uses TradeBar over QuoteBar if present</param>
        /// <returns>The new default consolidator</returns>
        [DocumentationAttribute(ConsolidatingData)]
        [DocumentationAttribute(Indicators)]
        public IDataConsolidator ResolveConsolidator(Symbol symbol, TimeSpan? timeSpan, Type dataType = null)
        {
            var tickType = dataType != null ? LeanData.GetCommonTickTypeForCommonDataTypes(dataType, symbol.SecurityType) : (TickType?)null;
            var subscription = GetSubscription(symbol, tickType);
            var subscriptionTimeSpan = subscription.Resolution.ToTimeSpan();

            // if not specified, default to the subscription resolution
            if (!timeSpan.HasValue)
            {
                timeSpan = subscriptionTimeSpan;
            }

            // verify this consolidator will give reasonable results, if someone asks for second consolidation but we have minute
            // data we won't be able to do anything good, we'll call it second, but it would really just be minute!
            if (timeSpan.Value < subscriptionTimeSpan)
            {
                throw new ArgumentException($"Unable to create {symbol} consolidator because {symbol} is registered for " +
                    Invariant($"{subscription.Resolution.ToStringInvariant()} data. Consolidators require higher resolution data to produce lower resolution data.")
                );
            }
            else if (timeSpan.Value == subscriptionTimeSpan)
            {
                // input and expected output share the same time span, means we just want an identity consolidator
                timeSpan = TimeSpan.Zero;
            }

            return CreateConsolidator(timeSpan.Value, subscription.Type, subscription.TickType);
        }

        /// <summary>
        /// Creates a new consolidator for the specified period, generating the requested output type.
        /// </summary>
        /// <param name="period">The consolidation period</param>
        /// <param name="consolidatorInputType">The desired input type of the consolidator, such as TradeBar or QuoteBar</param>
        /// <param name="tickType">Trade or Quote. Optional, defaults to trade</param>
        /// <returns>A new consolidator matching the requested parameters</returns>
        [DocumentationAttribute(ConsolidatingData)]
        public static IDataConsolidator CreateConsolidator(TimeSpan period, Type consolidatorInputType, TickType? tickType = null)
        {
            // if our type can be used as a trade bar, then let's just make one of those
            // we use IsAssignableFrom instead of IsSubclassOf so that we can account for types that are able to be cast to TradeBar
            if (typeof(TradeBar).IsAssignableFrom(consolidatorInputType))
            {
                // Use IdentityDataConsolidator when data are not meant to consolidated into bars
                if (period.Ticks == 0)
                {
                    return new IdentityDataConsolidator<TradeBar>();
                }
                return new TradeBarConsolidator(period);
            }

            // if our type can be used as a quote bar, then let's just make one of those
            // we use IsAssignableFrom instead of IsSubclassOf so that we can account for types that are able to be cast to QuoteBar
            if (typeof(QuoteBar).IsAssignableFrom(consolidatorInputType))
            {
                // Use IdentityDataConsolidator when data are not meant to consolidated into bars
                if (period.Ticks == 0)
                {
                    return new IdentityDataConsolidator<QuoteBar>();
                }
                return new QuoteBarConsolidator(period);
            }

            // if our type can be used as a tick then we'll use a consolidator that keeps the TickType
            // we use IsAssignableFrom instead of IsSubclassOf so that we can account for types that are able to be cast to Tick
            if (typeof(Tick).IsAssignableFrom(consolidatorInputType))
            {
                // Use IdentityDataConsolidator when ticks are not meant to consolidated into bars
                if (period.Ticks == 0)
                {
                    return new IdentityDataConsolidator<Tick>();
                }

                switch (tickType)
                {
                    case TickType.OpenInterest:
                        return new OpenInterestConsolidator(period);

                    case TickType.Quote:
                        return new TickQuoteBarConsolidator(period);

                    default:
                        return new TickConsolidator(period);
                }
            }

            // if our type can be used as a DynamicData then we'll use the DynamicDataConsolidator
            if (typeof(DynamicData).IsAssignableFrom(consolidatorInputType))
            {
                // Use IdentityDataConsolidator when data are not meant to consolidated into bars
                if (period.Ticks == 0)
                {
                    return new DynamicDataConsolidator(1);
                }
                return new DynamicDataConsolidator(period);
            }

            // Use IdentityDataConsolidator when data are not meant to consolidated into bars
            if (period.Ticks == 0)
            {
                return new IdentityDataConsolidator<BaseData>();
            }
            // no matter what we can always consolidate based on the time-value pair of BaseData
            return new BaseDataConsolidator(period);
        }

        /// <summary>
        /// Registers the <paramref name="handler"/> to receive consolidated data for the specified symbol
        /// </summary>
        /// <param name="symbol">The symbol who's data is to be consolidated</param>
        /// <param name="period">The consolidation period</param>
        /// <param name="handler">Data handler receives new consolidated data when generated</param>
        /// <returns>A new consolidator matching the requested parameters with the handler already registered</returns>
        [DocumentationAttribute(ConsolidatingData)]
        public IDataConsolidator Consolidate(Symbol symbol, Resolution period, Action<TradeBar> handler)
        {
            return Consolidate(symbol, period.ToTimeSpan(), TickType.Trade, handler);
        }

        /// <summary>
        /// Registers the <paramref name="handler"/> to receive consolidated data for the specified symbol
        /// </summary>
        /// <param name="symbol">The symbol who's data is to be consolidated</param>
        /// <param name="period">The consolidation period</param>
        /// <param name="handler">Data handler receives new consolidated data when generated</param>
        /// <returns>A new consolidator matching the requested parameters with the handler already registered</returns>
        [DocumentationAttribute(ConsolidatingData)]
        public IDataConsolidator Consolidate(Symbol symbol, TimeSpan period, Action<TradeBar> handler)
        {
            return Consolidate(symbol, period, TickType.Trade, handler);
        }

        /// <summary>
        /// Registers the <paramref name="handler"/> to receive consolidated data for the specified symbol
        /// </summary>
        /// <param name="symbol">The symbol who's data is to be consolidated</param>
        /// <param name="period">The consolidation period</param>
        /// <param name="handler">Data handler receives new consolidated data when generated</param>
        /// <returns>A new consolidator matching the requested parameters with the handler already registered</returns>
        [DocumentationAttribute(ConsolidatingData)]
        public IDataConsolidator Consolidate(Symbol symbol, Resolution period, Action<QuoteBar> handler)
        {
            return Consolidate(symbol, period.ToTimeSpan(), TickType.Quote, handler);
        }

        /// <summary>
        /// Registers the <paramref name="handler"/> to receive consolidated data for the specified symbol
        /// </summary>
        /// <param name="symbol">The symbol who's data is to be consolidated</param>
        /// <param name="period">The consolidation period</param>
        /// <param name="handler">Data handler receives new consolidated data when generated</param>
        /// <returns>A new consolidator matching the requested parameters with the handler already registered</returns>
        [DocumentationAttribute(ConsolidatingData)]
        public IDataConsolidator Consolidate(Symbol symbol, TimeSpan period, Action<QuoteBar> handler)
        {
            return Consolidate(symbol, period, TickType.Quote, handler);
        }

        /// <summary>
        /// Registers the <paramref name="handler"/> to receive consolidated data for the specified symbol and tick type.
        /// The handler and tick type must match.
        /// </summary>
        /// <param name="symbol">The symbol who's data is to be consolidated</param>
        /// <param name="period">The consolidation period</param>
        /// <param name="handler">Data handler receives new consolidated data when generated</param>
        /// <returns>A new consolidator matching the requested parameters with the handler already registered</returns>
        [DocumentationAttribute(ConsolidatingData)]
        public IDataConsolidator Consolidate<T>(Symbol symbol, TimeSpan period, Action<T> handler)
            where T : class, IBaseData
        {
            // only infer TickType from T if it's not abstract (for example IBaseData, BaseData), else if will end up being TradeBar let's not take that
            // decision here (default type), it will be taken later by 'GetSubscription' so we keep it centralized
            // This could happen when a user passes in a generic 'Action<BaseData>' handler
            var tickType = typeof(T).IsAbstract ? (TickType?)null : LeanData.GetCommonTickTypeForCommonDataTypes(typeof(T), symbol.SecurityType);
            return Consolidate(symbol, period, tickType, handler);
        }

        /// <summary>
        /// Registers the <paramref name="handler"/> to receive consolidated data for the specified symbol and tick type.
        /// The handler and tick type must match.
        /// </summary>
        /// <param name="symbol">The symbol who's data is to be consolidated</param>
        /// <param name="period">The consolidation period</param>
        /// <param name="tickType">The tick type of subscription used as data source for consolidator. Specify null to use first subscription found.</param>
        /// <param name="handler">Data handler receives new consolidated data when generated</param>
        /// <returns>A new consolidator matching the requested parameters with the handler already registered</returns>
        [DocumentationAttribute(ConsolidatingData)]
        public IDataConsolidator Consolidate<T>(Symbol symbol, Resolution period, TickType? tickType, Action<T> handler)
            where T : class, IBaseData
        {
            return Consolidate(symbol, period.ToTimeSpan(), tickType, handler);
        }

        /// <summary>
        /// Registers the <paramref name="handler"/> to receive consolidated data for the specified symbol and tick type.
        /// The handler and tick type must match.
        /// </summary>
        /// <param name="symbol">The symbol who's data is to be consolidated</param>
        /// <param name="period">The consolidation period</param>
        /// <param name="tickType">The tick type of subscription used as data source for consolidator. Specify null to use first subscription found.</param>
        /// <param name="handler">Data handler receives new consolidated data when generated</param>
        /// <returns>A new consolidator matching the requested parameters with the handler already registered</returns>
        [DocumentationAttribute(ConsolidatingData)]
        public IDataConsolidator Consolidate<T>(Symbol symbol, TimeSpan period, TickType? tickType, Action<T> handler)
            where T : class, IBaseData
        {
            // resolve consolidator input subscription
            var subscription = GetSubscription(symbol, tickType);

            // create requested consolidator
            var consolidator = CreateConsolidator(period, subscription.Type, subscription.TickType);

            AddConsolidator(symbol, consolidator, handler, tickType);
            return consolidator;
        }

        /// <summary>
        /// Registers the <paramref name="handler"/> to receive consolidated data for the specified symbol
        /// </summary>
        /// <param name="symbol">The symbol who's data is to be consolidated</param>
        /// <param name="calendar">The consolidation calendar</param>
        /// <param name="handler">Data handler receives new consolidated data when generated</param>
        /// <returns>A new consolidator matching the requested parameters with the handler already registered</returns>
        [DocumentationAttribute(ConsolidatingData)]
        public IDataConsolidator Consolidate(Symbol symbol, Func<DateTime, CalendarInfo> calendar, Action<QuoteBar> handler)
        {
            return Consolidate(symbol, calendar, TickType.Quote, handler);
        }

        /// <summary>
        /// Registers the <paramref name="handler"/> to receive consolidated data for the specified symbol
        /// </summary>
        /// <param name="symbol">The symbol who's data is to be consolidated</param>
        /// <param name="calendar">The consolidation calendar</param>
        /// <param name="handler">Data handler receives new consolidated data when generated</param>
        /// <returns>A new consolidator matching the requested parameters with the handler already registered</returns>
        [DocumentationAttribute(ConsolidatingData)]
        public IDataConsolidator Consolidate(Symbol symbol, Func<DateTime, CalendarInfo> calendar, Action<TradeBar> handler)
        {
            return Consolidate(symbol, calendar, TickType.Trade, handler);
        }

        /// <summary>
        /// Registers the <paramref name="handler"/> to receive consolidated data for the specified symbol and tick type.
        /// The handler and tick type must match.
        /// </summary>
        /// <param name="symbol">The symbol who's data is to be consolidated</param>
        /// <param name="calendar">The consolidation calendar</param>
        /// <param name="handler">Data handler receives new consolidated data when generated</param>
        /// <returns>A new consolidator matching the requested parameters with the handler already registered</returns>
        [DocumentationAttribute(ConsolidatingData)]
        public IDataConsolidator Consolidate<T>(Symbol symbol, Func<DateTime, CalendarInfo> calendar, Action<T> handler)
            where T : class, IBaseData
        {
            // only infer TickType from T if it's not abstract (for example IBaseData, BaseData), else if will end up being TradeBar let's not take that
            // decision here (default type), it will be taken later by 'GetSubscription' so we keep it centralized
            // This could happen when a user passes in a generic 'Action<BaseData>' handler
            var tickType = typeof(T).IsAbstract ? (TickType?)null : LeanData.GetCommonTickTypeForCommonDataTypes(typeof(T), symbol.SecurityType);
            return Consolidate(symbol, calendar, tickType, handler);
        }

        /// <summary>
        /// Registers the <paramref name="handler"/> to receive consolidated data for the specified symbol and tick type.
        /// The handler and tick type must match.
        /// </summary>
        /// <param name="symbol">The symbol who's data is to be consolidated</param>
        /// <param name="calendar">The consolidation calendar</param>
        /// <param name="tickType">The tick type of subscription used as data source for consolidator. Specify null to use first subscription found.</param>
        /// <param name="handler">Data handler receives new consolidated data when generated</param>
        /// <returns>A new consolidator matching the requested parameters with the handler already registered</returns>
        [DocumentationAttribute(ConsolidatingData)]
        public IDataConsolidator Consolidate<T>(Symbol symbol, Func<DateTime, CalendarInfo> calendar, TickType? tickType, Action<T> handler)
            where T : class, IBaseData
        {
            // resolve consolidator input subscription
            var subscription = GetSubscription(symbol, tickType);

            // create requested consolidator
            var consolidator = CreateConsolidator(calendar, subscription.Type, subscription.TickType);

            AddConsolidator(symbol, consolidator, handler);
            return consolidator;
        }

        /// <summary>
        /// Gets the historical data of an indicator for the specified symbol. The exact number of bars will be returned.
        /// The symbol must exist in the Securities collection.
        /// </summary>
        /// <param name="indicator">The target indicator</param>
        /// <param name="symbol">The symbol to retrieve historical data for</param>
        /// <param name="period">The number of bars to request</param>
        /// <param name="resolution">The resolution to request</param>
        /// <param name="selector">Selects a value from the BaseData to send into the indicator, if null defaults to the Value property of BaseData (x => x.Value)</param>
        /// <returns>pandas.DataFrame of historical data of an indicator</returns>
        public IndicatorHistory IndicatorHistory(IndicatorBase<IndicatorDataPoint> indicator, Symbol symbol, int period, Resolution? resolution = null, Func<IBaseData, decimal> selector = null)
        {
            return IndicatorHistory(indicator, new[] { symbol }, period, resolution, selector);
        }

        /// <summary>
        /// Gets the historical data of an indicator for the specified symbols. The exact number of bars will be returned.
        /// The symbol must exist in the Securities collection.
        /// </summary>
        /// <param name="indicator">The target indicator</param>
        /// <param name="symbols">The symbols to retrieve historical data for</param>
        /// <param name="period">The number of bars to request</param>
        /// <param name="resolution">The resolution to request</param>
        /// <param name="selector">Selects a value from the BaseData to send into the indicator, if null defaults to the Value property of BaseData (x => x.Value)</param>
        /// <returns>pandas.DataFrame of historical data of an indicator</returns>
        public IndicatorHistory IndicatorHistory(IndicatorBase<IndicatorDataPoint> indicator, IEnumerable<Symbol> symbols, int period, Resolution? resolution = null, Func<IBaseData, decimal> selector = null)
        {
            var warmupPeriod = (indicator as IIndicatorWarmUpPeriodProvider)?.WarmUpPeriod ?? 0;
            var history = History(symbols, period + warmupPeriod, resolution, dataNormalizationMode: GetIndicatorHistoryDataNormalizationMode(indicator));
            return IndicatorHistory(indicator, history, selector);
        }

        /// <summary>
        /// Gets the historical data of a bar indicator for the specified symbol. The exact number of bars will be returned.
        /// The symbol must exist in the Securities collection.
        /// </summary>
        /// <param name="indicator">The target indicator</param>
        /// <param name="symbol">The symbol to retrieve historical data for</param>
        /// <param name="period">The number of bars to request</param>
        /// <param name="resolution">The resolution to request</param>
        /// <param name="selector">Selects a value from the BaseData to send into the indicator, if null defaults to the Value property of BaseData (x => x.Value)</param>
        /// <returns>pandas.DataFrame of historical data of a bar indicator</returns>
        public IndicatorHistory IndicatorHistory<T>(IndicatorBase<T> indicator, Symbol symbol, int period, Resolution? resolution = null, Func<IBaseData, T> selector = null)
            where T : IBaseData
        {
            return IndicatorHistory(indicator, new[] { symbol }, period, resolution, selector);
        }

        /// <summary>
        /// Gets the historical data of a bar indicator for the specified symbols. The exact number of bars will be returned.
        /// The symbol must exist in the Securities collection.
        /// </summary>
        /// <param name="indicator">The target indicator</param>
        /// <param name="symbols">The symbols to retrieve historical data for</param>
        /// <param name="period">The number of bars to request</param>
        /// <param name="resolution">The resolution to request</param>
        /// <param name="selector">Selects a value from the BaseData to send into the indicator, if null defaults to the Value property of BaseData (x => x.Value)</param>
        /// <returns>pandas.DataFrame of historical data of a bar indicator</returns>
        public IndicatorHistory IndicatorHistory<T>(IndicatorBase<T> indicator, IEnumerable<Symbol> symbols, int period, Resolution? resolution = null, Func<IBaseData, T> selector = null)
            where T : IBaseData
        {
            var warmupPeriod = (indicator as IIndicatorWarmUpPeriodProvider)?.WarmUpPeriod ?? 0;
            var history = History(symbols, period + warmupPeriod, resolution, dataNormalizationMode: GetIndicatorHistoryDataNormalizationMode(indicator));
            return IndicatorHistory(indicator, history, selector);
        }

        /// <summary>
        /// Gets the historical data of an indicator for the specified symbol. The exact number of bars will be returned.
        /// The symbol must exist in the Securities collection.
        /// </summary>
        /// <param name="indicator">The target indicator</param>
        /// <param name="symbol">The symbol to retrieve historical data for</param>
        /// <param name="span">The span over which to retrieve recent historical data</param>
        /// <param name="resolution">The resolution to request</param>
        /// <param name="selector">Selects a value from the BaseData to send into the indicator, if null defaults to the Value property of BaseData (x => x.Value)</param>
        /// <returns>pandas.DataFrame of historical data of an indicator</returns>
        public IndicatorHistory IndicatorHistory(IndicatorBase<IndicatorDataPoint> indicator, Symbol symbol, TimeSpan span, Resolution? resolution = null, Func<IBaseData, decimal> selector = null)
        {
            return IndicatorHistory(indicator, new[] { symbol }, span, resolution, selector);
        }

        /// <summary>
        /// Gets the historical data of an indicator for the specified symbol. The exact number of bars will be returned.
        /// The symbol must exist in the Securities collection.
        /// </summary>
        /// <param name="indicator">The target indicator</param>
        /// <param name="symbols">The symbols to retrieve historical data for</param>
        /// <param name="span">The span over which to retrieve recent historical data</param>
        /// <param name="resolution">The resolution to request</param>
        /// <param name="selector">Selects a value from the BaseData to send into the indicator, if null defaults to the Value property of BaseData (x => x.Value)</param>
        /// <returns>pandas.DataFrame of historical data of an indicator</returns>
        public IndicatorHistory IndicatorHistory(IndicatorBase<IndicatorDataPoint> indicator, IEnumerable<Symbol> symbols, TimeSpan span, Resolution? resolution = null, Func<IBaseData, decimal> selector = null)
        {
            return IndicatorHistory(indicator, symbols, Time - span, Time, resolution, selector);
        }

        /// <summary>
        /// Gets the historical data of a bar indicator for the specified symbol. The exact number of bars will be returned.
        /// The symbol must exist in the Securities collection.
        /// </summary>
        /// <param name="indicator">The target indicator</param>
        /// <param name="symbols">The symbols to retrieve historical data for</param>
        /// <param name="span">The span over which to retrieve recent historical data</param>
        /// <param name="resolution">The resolution to request</param>
        /// <param name="selector">Selects a value from the BaseData to send into the indicator, if null defaults to the Value property of BaseData (x => x.Value)</param>
        /// <returns>pandas.DataFrame of historical data of a bar indicator</returns>
        public IndicatorHistory IndicatorHistory<T>(IndicatorBase<T> indicator, IEnumerable<Symbol> symbols, TimeSpan span, Resolution? resolution = null, Func<IBaseData, T> selector = null)
            where T : IBaseData
        {
            return IndicatorHistory(indicator, symbols, Time - span, Time, resolution, selector);
        }

        /// <summary>
        /// Gets the historical data of a bar indicator for the specified symbol. The exact number of bars will be returned.
        /// The symbol must exist in the Securities collection.
        /// </summary>
        /// <param name="indicator">The target indicator</param>
        /// <param name="symbol">The symbol to retrieve historical data for</param>
        /// <param name="span">The span over which to retrieve recent historical data</param>
        /// <param name="resolution">The resolution to request</param>
        /// <param name="selector">Selects a value from the BaseData to send into the indicator, if null defaults to the Value property of BaseData (x => x.Value)</param>
        /// <returns>pandas.DataFrame of historical data of a bar indicator</returns>
        public IndicatorHistory IndicatorHistory<T>(IndicatorBase<T> indicator, Symbol symbol, TimeSpan span, Resolution? resolution = null, Func<IBaseData, T> selector = null)
            where T : IBaseData
        {
            return IndicatorHistory(indicator, new[] { symbol }, span, resolution, selector);
        }

        /// <summary>
        /// Gets the historical data of an indicator for the specified symbols. The exact number of bars will be returned.
        /// The symbol must exist in the Securities collection.
        /// </summary>
        /// <param name="indicator">The target indicator</param>
        /// <param name="symbols">The symbols to retrieve historical data for</param>
        /// <param name="start">The start time in the algorithm's time zone</param>
        /// <param name="end">The end time in the algorithm's time zone</param>
        /// <param name="resolution">The resolution to request</param>
        /// <param name="selector">Selects a value from the BaseData to send into the indicator, if null defaults to the Value property of BaseData (x => x.Value)</param>
        /// <returns>pandas.DataFrame of historical data of an indicator</returns>
        public IndicatorHistory IndicatorHistory(IndicatorBase<IndicatorDataPoint> indicator, IEnumerable<Symbol> symbols, DateTime start, DateTime end, Resolution? resolution = null, Func<IBaseData, decimal> selector = null)
        {
            var history = History(symbols, GetIndicatorAdjustedHistoryStart(indicator, symbols, start, end, resolution), end, resolution, dataNormalizationMode: GetIndicatorHistoryDataNormalizationMode(indicator));
            return IndicatorHistory(indicator, history, selector);
        }

        /// <summary>
        /// Gets the historical data of an indicator for the specified symbol. The exact number of bars will be returned.
        /// The symbol must exist in the Securities collection.
        /// </summary>
        /// <param name="indicator">The target indicator</param>
        /// <param name="symbol">The symbol to retrieve historical data for</param>
        /// <param name="start">The start time in the algorithm's time zone</param>
        /// <param name="end">The end time in the algorithm's time zone</param>
        /// <param name="resolution">The resolution to request</param>
        /// <param name="selector">Selects a value from the BaseData to send into the indicator, if null defaults to the Value property of BaseData (x => x.Value)</param>
        /// <returns>pandas.DataFrame of historical data of an indicator</returns>
        public IndicatorHistory IndicatorHistory(IndicatorBase<IndicatorDataPoint> indicator, Symbol symbol, DateTime start, DateTime end, Resolution? resolution = null, Func<IBaseData, decimal> selector = null)
        {
            return IndicatorHistory(indicator, new[] { symbol }, start, end, resolution, selector);
        }

        /// <summary>
        /// Gets the historical data of a bar indicator for the specified symbol. The exact number of bars will be returned.
        /// The symbol must exist in the Securities collection.
        /// </summary>
        /// <param name="indicator">The target indicator</param>
        /// <param name="symbol">The symbol to retrieve historical data for</param>
        /// <param name="start">The start time in the algorithm's time zone</param>
        /// <param name="end">The end time in the algorithm's time zone</param>
        /// <param name="resolution">The resolution to request</param>
        /// <param name="selector">Selects a value from the BaseData to send into the indicator, if null defaults to the Value property of BaseData (x => x.Value)</param>
        /// <returns>pandas.DataFrame of historical data of a bar indicator</returns>
        public IndicatorHistory IndicatorHistory<T>(IndicatorBase<T> indicator, Symbol symbol, DateTime start, DateTime end, Resolution? resolution = null, Func<IBaseData, T> selector = null)
            where T : IBaseData
        {
            return IndicatorHistory(indicator, new[] { symbol }, start, end, resolution, selector);
        }

        /// <summary>
        /// Gets the historical data of a bar indicator for the specified symbols. The exact number of bars will be returned.
        /// The symbol must exist in the Securities collection.
        /// </summary>
        /// <param name="indicator">The target indicator</param>
        /// <param name="symbols">The symbols to retrieve historical data for</param>
        /// <param name="start">The start time in the algorithm's time zone</param>
        /// <param name="end">The end time in the algorithm's time zone</param>
        /// <param name="resolution">The resolution to request</param>
        /// <param name="selector">Selects a value from the BaseData to send into the indicator, if null defaults to the Value property of BaseData (x => x.Value)</param>
        /// <returns>pandas.DataFrame of historical data of a bar indicator</returns>
        public IndicatorHistory IndicatorHistory<T>(IndicatorBase<T> indicator, IEnumerable<Symbol> symbols, DateTime start, DateTime end, Resolution? resolution = null, Func<IBaseData, T> selector = null)
            where T : IBaseData
        {
            var history = History(symbols, GetIndicatorAdjustedHistoryStart(indicator, symbols, start, end, resolution), end, resolution, dataNormalizationMode: GetIndicatorHistoryDataNormalizationMode(indicator));
            return IndicatorHistory(indicator, history, selector);
        }

        /// <summary>
        /// Gets the historical data of an indicator and convert it into pandas.DataFrame
        /// </summary>
        /// <param name="indicator">The target indicator</param>
        /// <param name="history">Historical data used to calculate the indicator</param>
        /// <param name="selector">Selects a value from the BaseData to send into the indicator, if null defaults to the Value property of BaseData (x => x.Value)</param>
        /// <returns>pandas.DataFrame containing the historical data of <paramref name="indicator"/></returns>
        public IndicatorHistory IndicatorHistory(IndicatorBase<IndicatorDataPoint> indicator, IEnumerable<Slice> history, Func<IBaseData, decimal> selector = null)
        {
            selector ??= (x => x.Value);
            return IndicatorHistory(indicator, history, (bar) => indicator.Update(new IndicatorDataPoint(bar.Symbol, bar.EndTime, selector(bar))));
        }

        /// <summary>
        /// Gets the historical data of an bar indicator and convert it into pandas.DataFrame
        /// </summary>
        /// <param name="indicator">Bar indicator</param>
        /// <param name="history">Historical data used to calculate the indicator</param>
        /// <param name="selector">Selects a value from the BaseData to send into the indicator, if null defaults to the Value property of BaseData (x => x.Value)</param>
        /// <returns>pandas.DataFrame containing the historical data of <paramref name="indicator"/></returns>
        public IndicatorHistory IndicatorHistory<T>(IndicatorBase<T> indicator, IEnumerable<Slice> history, Func<IBaseData, T> selector = null)
            where T : IBaseData
        {
            selector ??= (x => (T)x);
            return IndicatorHistory(indicator, history, (bar) => indicator.Update(selector(bar)));
        }

        /// <summary>
        /// Adds the provided consolidator and asserts the handler T type is assignable from the consolidator output,
        /// if not will throw <see cref="ArgumentException"/>
        /// </summary>
        [DocumentationAttribute(ConsolidatingData)]
        private void AddConsolidator<T>(Symbol symbol, IDataConsolidator consolidator, Action<T> handler, TickType? tickType = null)
        {
            if (!typeof(T).IsAssignableFrom(consolidator.OutputType))
            {
                // special case downgrading of QuoteBar -> TradeBar
                if (typeof(T) == typeof(TradeBar) && consolidator.OutputType == typeof(QuoteBar))
                {
                    // collapse quote bar into trade bar (ignore the funky casting, required due to generics)
                    consolidator.DataConsolidated += (sender, consolidated) => handler((T)(object)((QuoteBar)consolidated).Collapse());
                }

                throw new ArgumentException(
                    $"Unable to consolidate with the specified handler because the consolidator's output type " +
                    $"is {consolidator.OutputType.Name} but the handler's input type is {typeof(T).Name}.");
            }

            // register user-defined handler to receive consolidated data events
            consolidator.DataConsolidated += (sender, consolidated) => handler((T)consolidated);

            // register the consolidator for automatic updates via SubscriptionManager
            SubscriptionManager.AddConsolidator(symbol, consolidator, tickType);
        }

        [DocumentationAttribute(ConsolidatingData)]
        private IDataConsolidator CreateConsolidator(Func<DateTime, CalendarInfo> calendar, Type consolidatorInputType, TickType tickType)
        {
            // if our type can be used as a trade bar, then let's just make one of those
            // we use IsAssignableFrom instead of IsSubclassOf so that we can account for types that are able to be cast to TradeBar
            if (typeof(TradeBar).IsAssignableFrom(consolidatorInputType))
            {
                return new TradeBarConsolidator(calendar);
            }

            // if our type can be used as a quote bar, then let's just make one of those
            // we use IsAssignableFrom instead of IsSubclassOf so that we can account for types that are able to be cast to QuoteBar
            if (typeof(QuoteBar).IsAssignableFrom(consolidatorInputType))
            {
                return new QuoteBarConsolidator(calendar);
            }

            // if our type can be used as a tick then we'll use a consolidator that keeps the TickType
            // we use IsAssignableFrom instead of IsSubclassOf so that we can account for types that are able to be cast to Tick
            if (typeof(Tick).IsAssignableFrom(consolidatorInputType))
            {
                if (tickType == TickType.Quote)
                {
                    return new TickQuoteBarConsolidator(calendar);
                }
                return new TickConsolidator(calendar);
            }

            // if our type can be used as a DynamicData then we'll use the DynamicDataConsolidator
            if (typeof(DynamicData).IsAssignableFrom(consolidatorInputType))
            {
                return new DynamicDataConsolidator(calendar);
            }

            // no matter what we can always consolidate based on the time-value pair of BaseData
            return new BaseDataConsolidator(calendar);
        }

        /// <summary>
        /// Registers and warms up (if EnableAutomaticIndicatorWarmUp is set) the indicator
        /// </summary>
        private void InitializeIndicator(IndicatorBase<IndicatorDataPoint> indicator, Resolution? resolution = null,
            Func<IBaseData, decimal> selector = null, params Symbol[] symbols)
        {
            foreach (var symbol in symbols)
            {
                RegisterIndicator(symbol, indicator, resolution, selector);
            }

            if (Settings.AutomaticIndicatorWarmUp)
            {
                WarmUpIndicator(symbols, indicator, resolution, selector);
            }
        }

        private void InitializeIndicator<T>(IndicatorBase<T> indicator, Resolution? resolution = null,
            Func<IBaseData, T> selector = null, params Symbol[] symbols)
            where T : class, IBaseData
        {
            foreach (var symbol in symbols)
            {
                RegisterIndicator(symbol, indicator, resolution, selector);
            }

            if (Settings.AutomaticIndicatorWarmUp)
            {
                WarmUpIndicator(symbols, indicator, resolution, selector);
            }
        }

        private void InitializeOptionIndicator(IndicatorBase<IndicatorDataPoint> indicator, Resolution? resolution, Symbol symbol, Symbol mirrorOption)
        {
            RegisterIndicator(symbol, indicator, ResolveConsolidator(symbol, resolution, typeof(QuoteBar)));
            RegisterIndicator(symbol.Underlying, indicator, ResolveConsolidator(symbol.Underlying, resolution));
            var symbols = new List<Symbol> { symbol, symbol.Underlying };
            if (mirrorOption != null)
            {
                RegisterIndicator(mirrorOption, indicator, ResolveConsolidator(mirrorOption, resolution, typeof(QuoteBar)));
                symbols.Add(mirrorOption);
            }

            if (Settings.AutomaticIndicatorWarmUp)
            {
                WarmUpIndicator(symbols, indicator, resolution);
            }
        }

        private string InitializeOptionIndicator<T>(Symbol symbol, out IRiskFreeInterestRateModel riskFreeRateModel, out IDividendYieldModel dividendYieldModel, 
            decimal? riskFreeRate = null, decimal? dividendYield = null, OptionPricingModelType optionModel = OptionPricingModelType.BlackScholes, Resolution? resolution = null)
            where T : OptionIndicatorBase
        {
            var name = CreateIndicatorName(symbol, $"{typeof(T).Name}({riskFreeRate},{dividendYield},{optionModel})", resolution);

            riskFreeRateModel = riskFreeRate.HasValue
                ? new ConstantRiskFreeRateInterestRateModel(riskFreeRate.Value)
                // Make it a function so it's lazily evaluated: SetRiskFreeInterestRateModel can be called after this method
                : new FuncRiskFreeRateInterestRateModel((datetime) => RiskFreeInterestRateModel.GetInterestRate(datetime));

            if (dividendYield.HasValue)
            {
                dividendYieldModel = new ConstantDividendYieldModel(dividendYield.Value);
            }
            else if (symbol.ID.SecurityType == SecurityType.FutureOption || symbol.ID.SecurityType == SecurityType.IndexOption)
            {
                dividendYieldModel = new DividendYieldProvider();
            }
            else
            {
                dividendYieldModel = new DividendYieldProvider(symbol.Underlying);
            }

            return name;
        }

        private void RegisterConsolidator(IndicatorBase indicatorBase, Symbol symbol, IDataConsolidator consolidator)
        {
            // keep a reference of the consolidator so we can unregister it later using only a reference to the indicator
            indicatorBase.Consolidators.Add(consolidator);

            // register the consolidator for automatic updates via SubscriptionManager
            SubscriptionManager.AddConsolidator(symbol, consolidator);
        }

        private DateTime GetIndicatorAdjustedHistoryStart(IndicatorBase indicator, IEnumerable<Symbol> symbols, DateTime start, DateTime end, Resolution? resolution = null)
        {
            var warmupPeriod = (indicator as IIndicatorWarmUpPeriodProvider)?.WarmUpPeriod ?? 0;
            if (warmupPeriod != 0)
            {
                foreach (var request in CreateDateRangeHistoryRequests(symbols, start, end, resolution))
                {
                    var adjustedStart = _historyRequestFactory.GetStartTimeAlgoTz(request.StartTimeUtc, request.Symbol, warmupPeriod, request.Resolution,
                        request.ExchangeHours, request.DataTimeZone, request.IncludeExtendedMarketHours);
                    if (adjustedStart < start)
                    {
                        start = adjustedStart;
                    }
                }
            }
            return start;
        }

        private DataNormalizationMode? GetIndicatorHistoryDataNormalizationMode(IIndicator indicator)
        {
            DataNormalizationMode? dataNormalizationMode = null;
            if (indicator is OptionIndicatorBase optionIndicator && optionIndicator.OptionSymbol.Underlying.SecurityType == SecurityType.Equity)
            {
                // we use point in time raw data to warmup option indicators which use underlying prices and strikes
                dataNormalizationMode = DataNormalizationMode.ScaledRaw;
            }
            return dataNormalizationMode;
        }

        private IndicatorHistory IndicatorHistory<T>(IndicatorBase<T> indicator, IEnumerable<Slice> history, Action<IBaseData> updateIndicator)
            where T : IBaseData
        {
            // Reset the indicator
            indicator.Reset();

            var indicatorType = indicator.GetType();
            // Create a dictionary of the indicator properties & the indicator value itself
            var indicatorsDataPointPerProperty = indicatorType.GetProperties()
                .Where(x => x.PropertyType.IsGenericType && x.Name != "Consolidators" && x.Name != "Window")
                .Select(x => InternalIndicatorValues.Create(indicator, x))
                .Concat(new[] { InternalIndicatorValues.Create(indicator, "Current") })
                .ToList();

            var indicatorsDataPointsByTime = new List<IndicatorDataPoints>();
            IndicatorDataPoint lastPoint = null;
            void consumeLastPoint(IndicatorDataPoint newInputPoint)
            {
                if (lastPoint == null)
                {
                    return;
                }

                var IndicatorDataPoints = new IndicatorDataPoints { Time = newInputPoint.Time, EndTime = newInputPoint.EndTime };
                indicatorsDataPointsByTime.Add(IndicatorDataPoints);
                for (var i = 0; i < indicatorsDataPointPerProperty.Count; i++)
                {
                    var newPoint = indicatorsDataPointPerProperty[i].UpdateValue();
                    IndicatorDataPoints.SetProperty(indicatorsDataPointPerProperty[i].Name, newPoint);
                }
                lastPoint = null;
            }

            IndicatorUpdatedHandler callback = (object _, IndicatorDataPoint newInputPoint) =>
            {
                if (!indicator.IsReady)
                {
                    return;
                }

                if (lastPoint != null && lastPoint.Time != newInputPoint.Time)
                {
                    // when the time changes we let through the previous point, some indicators which consume data from multiple symbols might trigger the Updated event
                    // even if their value has not changed yet
                    consumeLastPoint(newInputPoint);
                }
                lastPoint = newInputPoint;
            };
            // flush the last point
            consumeLastPoint(lastPoint);

            // register the callback, update the indicator and unregister finally
            indicator.Updated += callback;

            if (typeof(T) == typeof(IndicatorDataPoint) || typeof(T).IsAbstract)
            {
                history.PushThrough(bar => updateIndicator(bar));
            }
            else
            {
                // if the indicator requires a specific type, like a QuoteBar for an equity symbol, we need to fetch it directly
                foreach (var dataDictionary in history.Get<T>())
                {
                    foreach (var dataPoint in dataDictionary.Values)
                    {
                        updateIndicator(dataPoint);
                    }
                }
            }
            indicator.Updated -= callback;

            return new IndicatorHistory(indicatorsDataPointsByTime, indicatorsDataPointPerProperty,
                new Lazy<PyObject>(() => PandasConverter.GetIndicatorDataFrame(indicatorsDataPointPerProperty.Select(x => new KeyValuePair<string, List<IndicatorDataPoint>>(x.Name, x.Values)))));
        }
    }
}<|MERGE_RESOLUTION|>--- conflicted
+++ resolved
@@ -445,8 +445,24 @@
             return commodityChannelIndex;
         }
 
-        /// <summary>
-<<<<<<< HEAD
+        /// Creates a new ChoppinessIndex indicator for the symbol. The indicator will be automatically
+        /// updated on the given resolution.
+        /// </summary>
+        /// <param name="symbol">The symbol whose CHOP we want</param>
+        /// <param name="period">The input window period used to calculate max high and min low</param>
+        /// <param name="resolution">The resolution</param>
+        /// <param name="selector">Selects a value from the BaseData to send into the indicator, if null defaults to casting the input value to a TradeBar</param>
+        /// <returns>A new ChoppinessIndex indicator with the window period</returns>
+        [DocumentationAttribute(Indicators)]
+        public ChoppinessIndex CHOP(Symbol symbol, int period, Resolution? resolution = null, Func<IBaseData, IBaseDataBar> selector = null)
+        {
+            var name = CreateIndicatorName(symbol, $"CHOP({period})", resolution);
+            var indicator = new ChoppinessIndex(name, period);
+            InitializeIndicator(indicator, resolution, selector, symbol);
+            return indicator;
+        }
+
+        /// <summary>
         /// Creates a new Chande Kroll Stop indicator which will compute the short and lower stop.
         /// The indicator will be automatically updated on the given resolution.
         /// </summary>
@@ -462,26 +478,10 @@
         {
             var name = CreateIndicatorName(symbol, $"CKS({atrPeriod},{atrMult},{period})", resolution);
             var indicator = new ChandeKrollStop(name, atrPeriod, atrMult, period);
-=======
-        /// Creates a new ChoppinessIndex indicator for the symbol. The indicator will be automatically
-        /// updated on the given resolution.
-        /// </summary>
-        /// <param name="symbol">The symbol whose CHOP we want</param>
-        /// <param name="period">The input window period used to calculate max high and min low</param>
-        /// <param name="resolution">The resolution</param>
-        /// <param name="selector">Selects a value from the BaseData to send into the indicator, if null defaults to casting the input value to a TradeBar</param>
-        /// <returns>A new ChoppinessIndex indicator with the window period</returns>
-        [DocumentationAttribute(Indicators)]
-        public ChoppinessIndex CHOP(Symbol symbol, int period, Resolution? resolution = null, Func<IBaseData, IBaseDataBar> selector = null)
-        {
-            var name = CreateIndicatorName(symbol, $"CHOP({period})", resolution);
-            var indicator = new ChoppinessIndex(name, period);
->>>>>>> a46acef9
             InitializeIndicator(indicator, resolution, selector, symbol);
-
             return indicator;
         }
-
+      
         /// <summary>
         /// Creates a new ChaikinMoneyFlow indicator.
         /// </summary>
