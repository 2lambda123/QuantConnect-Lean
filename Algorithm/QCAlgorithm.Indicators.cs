--- conflicted
+++ resolved
@@ -540,11 +540,7 @@
         /// <param name="resolution">The desired resolution of the data</param>
         /// <returns>A new Delta indicator for the specified symbol</returns>
         [DocumentationAttribute(Indicators)]
-<<<<<<< HEAD
         public Delta D(Symbol symbol, decimal? riskFreeRate = null, decimal? dividendYield = null, OptionPricingModelType optionModel = OptionPricingModelType.BlackScholes, 
-=======
-        public Delta D(Symbol symbol, decimal? riskFreeRate = null, OptionPricingModelType optionModel = OptionPricingModelType.BlackScholes,
->>>>>>> 9cfd8b74
             OptionPricingModelType? ivModel = null, Resolution? resolution = null)
         {
             var name = CreateIndicatorName(symbol, $"Delta({riskFreeRate},{dividendYield},{optionModel},{ivModel})", resolution);
