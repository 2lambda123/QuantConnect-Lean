﻿/*
 * QUANTCONNECT.COM - Democratizing Finance, Empowering Individuals.
 * Lean Algorithmic Trading Engine v2.0. Copyright 2014 QuantConnect Corporation.
 * 
 * Licensed under the Apache License, Version 2.0 (the "License"); 
 * you may not use this file except in compliance with the License.
 * You may obtain a copy of the License at http://www.apache.org/licenses/LICENSE-2.0
 * 
 * Unless required by applicable law or agreed to in writing, software
 * distributed under the License is distributed on an "AS IS" BASIS,
 * WITHOUT WARRANTIES OR CONDITIONS OF ANY KIND, either express or implied.
 * See the License for the specific language governing permissions and
 * limitations under the License.
*/

using System;
using System.Collections.Concurrent;
using System.Collections.Generic;
using System.Threading;
using QuantConnect.Orders;
using QuantConnect.Securities;
using QuantConnect.Securities.Forex;

namespace QuantConnect.Algorithm
{
    public partial class QCAlgorithm
    {
<<<<<<< HEAD
        private long _processingEvents = 0;
=======
>>>>>>> b7a8e9b2
        private int _maxOrders = 10000;

        /// <summary>
        /// Transaction Manager - Process transaction fills and order management.
        /// </summary>
        public SecurityTransactionManager Transactions { get; set; }

        /// <summary>
<<<<<<< HEAD
        /// Wait semaphore to signal the algoritm is currently processing a synchronous order.
        /// </summary>
        public bool ProcessingEvents
        {
            get { return Interlocked.Read(ref _processingEvents) == 1; }
            set { Interlocked.Exchange(ref _processingEvents, value ? 1 : 0); }
        }

        /// <summary>
=======
>>>>>>> b7a8e9b2
        /// Buy Stock (Alias of Order)
        /// </summary>
        /// <param name="symbol">string Symbol of the asset to trade</param>
        /// <param name="quantity">int Quantity of the asset to trade</param>
        /// <seealso cref="Buy(string, double)"/>
        public OrderResponse Buy(string symbol, int quantity)
        {
            return Order(symbol, Math.Abs(quantity));
        }

        /// <summary>
        /// Buy Stock (Alias of Order)
        /// </summary>
        /// <param name="symbol">string Symbol of the asset to trade</param>
        /// <param name="quantity">double Quantity of the asset to trade</param>
        /// <seealso cref="Buy(string, int)"/>
        public OrderResponse Buy(string symbol, double quantity)
        {
            return Order(symbol, Math.Abs(quantity));
        }

        /// <summary>
        /// Buy Stock (Alias of Order)
        /// </summary>
        /// <param name="symbol">string Symbol of the asset to trade</param>
        /// <param name="quantity">decimal Quantity of the asset to trade</param>
        /// <seealso cref="Order(string, double)"/>
        public OrderResponse Buy(string symbol, decimal quantity)
        {
            return Order(symbol, Math.Abs(quantity));
        }

        /// <summary>
        /// Buy Stock (Alias of Order)
        /// </summary>
        /// <param name="symbol">string Symbol of the asset to trade</param>
        /// <param name="quantity">float Quantity of the asset to trade</param>
        /// <seealso cref="Buy(string, double)"/>
        public OrderResponse Buy(string symbol, float quantity)
        {
            return Order(symbol, Math.Abs(quantity));
        }

        /// <summary>
        /// Sell stock (alias of Order)
        /// </summary>
        /// <param name="symbol">string Symbol of the asset to trade</param>
        /// <param name="quantity">int Quantity of the asset to trade</param>
        /// <seealso cref="Sell(string, double)"/>
        public OrderResponse Sell(string symbol, int quantity)
        {
            return Order(symbol, Math.Abs(quantity) * -1);
        }

        /// <summary>
        /// Sell stock (alias of Order)
        /// </summary>
        /// <param name="symbol">String symbol to sell</param>
        /// <param name="quantity">Quantity to order</param>
        /// <returns>int Order Id.</returns>
        public OrderResponse Sell(string symbol, double quantity)
        {
            return Order(symbol, Math.Abs(quantity) * -1);
        }

        /// <summary>
        /// Sell stock (alias of Order)
        /// </summary>
        /// <param name="symbol">String symbol</param>
        /// <param name="quantity">Quantity to sell</param>
        /// <returns>int order id</returns>
        /// <seealso cref="Sell(string, double)"/>
        public OrderResponse Sell(string symbol, float quantity)
        {
            return Order(symbol, Math.Abs(quantity) * -1);
        }

        /// <summary>
        /// Sell stock (alias of Order)
        /// </summary>
        /// <param name="symbol">String symbol to sell</param>
        /// <param name="quantity">Quantity to sell</param>
        /// <returns>Int Order Id.</returns>
        public OrderResponse Sell(string symbol, decimal quantity)
        {
            return Order(symbol, Math.Abs(quantity) * -1);
        }

        /// <summary>
        /// Issue an order/trade for asset: Alias wrapper for Order(string, int);
        /// </summary>
        /// <seealso cref="Order(string, double)"/>
        public OrderResponse Order(string symbol, double quantity)
        {
            return Order(symbol, (int) quantity);
        }

        /// <summary>
        /// Issue an order/trade for asset: Alias wrapper for Order(string, int);
        /// </summary>
        /// <remarks></remarks>
        /// <seealso cref="Order(string, double)"/>
        public OrderResponse Order(string symbol, decimal quantity)
        {
            return Order(symbol, (int) quantity);
        }

        /// <summary>
        /// Wrapper for market order method: submit a new order for quantity of symbol using type order.
        /// </summary>
        /// <param name="symbol">Symbol of the MarketType Required.</param>
        /// <param name="quantity">Number of shares to request.</param>
        /// <param name="asynchronous">Send the order asynchrously (false). Otherwise we'll block until it fills</param>
        /// <param name="tag">Place a custom order property or tag (e.g. indicator data).</param>
        /// <seealso cref="MarketOrder(string, int, bool, string)"/>
        public OrderResponse Order(string symbol, int quantity, bool asynchronous = false, string tag = "")
        {
            return MarketOrder(symbol, quantity, asynchronous, tag);
        }

        /// <summary>
        /// Market order implementation: Send a market order and wait for it to be filled.
        /// </summary>
        /// <param name="symbol">Symbol of the MarketType Required.</param>
        /// <param name="quantity">Number of shares to request.</param>
        /// <param name="asynchronous">Send the order asynchrously (false). Otherwise we'll block until it fills</param>
        /// <param name="tag">Place a custom order property or tag (e.g. indicator data).</param>
        /// <returns>int Order id</returns>
        public OrderResponse MarketOrder(string symbol, int quantity, bool asynchronous = false, string tag = "")
        {
            var security = Securities[symbol];

            // check the exchange is open before sending a market order, if it's not open
            // then convert it into a market on open order
            if (!security.Exchange.ExchangeOpen)
            {
                var alternateResponse = MarketOnOpenOrder(symbol, quantity, tag);
                Debug("Converted OrderID: " + alternateResponse.OrderId + " into a MarketOnOpen order.");
                return alternateResponse;
            }

            //Initalize the Market order parameters:
            var validationResponse = PreOrderChecks(symbol, quantity, OrderType.MarketOnOpen);
            if (!validationResponse.IsProcessed)
            {
                return validationResponse;
            }

            var submitRequest = QuantConnect.Orders.MarketOrder.CreateSubmitRequest(security.Type, symbol, quantity, Time, tag: tag);

            //Add the order and create a new order Id.
            var response = Transactions.SubmitOrder(submitRequest);

            //Wait for the order event to process, only if the exchange is open
            if (!asynchronous)
            {
<<<<<<< HEAD
                //Wait for the market order to fill.
                //This is processed in a parallel thread.
                Transactions.WaitForOrder(response.OrderId);
=======
                Transactions.WaitForOrder(orderId);
>>>>>>> b7a8e9b2
            }

            return response;
        }

        /// <summary>
        /// Market on open order implementation: Send a market order when the exchange opens
        /// </summary>
        /// <param name="symbol">The symbol to be ordered</param>
        /// <param name="quantity">The number of shares to required</param>
        /// <param name="tag">Place a custom order property or tag (e.g. indicator data).</param>
        /// <returns>The order ID</returns>
        public OrderResponse MarketOnOpenOrder(string symbol, int quantity, string tag = "")
        {
            var response = PreOrderChecks(symbol, quantity, OrderType.MarketOnOpen);
            if (!response.IsProcessed)
            {
                return response;
            }

            var security = Securities[symbol];
            var request = QuantConnect.Orders.MarketOnOpenOrder.CreateSubmitRequest(security.Type, symbol, quantity, Time, tag: tag);

            return Transactions.SubmitOrder(request);
        }

        /// <summary>
        /// Market on close order implementation: Send a market order when the exchange closes
        /// </summary>
        /// <param name="symbol">The symbol to be ordered</param>
        /// <param name="quantity">The number of shares to required</param>
        /// <param name="tag">Place a custom order property or tag (e.g. indicator data).</param>
        /// <returns>The order ID</returns>
        public OrderResponse MarketOnCloseOrder(string symbol, int quantity, string tag = "")
        {
            var response = PreOrderChecks(symbol, quantity, OrderType.MarketOnClose);
            if (!response.IsProcessed)
            {
                return response;
            }

            var security = Securities[symbol];
            var request = QuantConnect.Orders.MarketOnCloseOrder.CreateSubmitRequest(security.Type, symbol, quantity, Time, tag: tag);

            return Transactions.SubmitOrder(request);
        }

        /// <summary>
        /// Send a limit order to the transaction handler:
        /// </summary>
        /// <param name="symbol">String symbol for the asset</param>
        /// <param name="quantity">Quantity of shares for limit order</param>
        /// <param name="limitPrice">Limit price to fill this order</param>
        /// <param name="tag">String tag for the order (optional)</param>
        /// <returns>Order id</returns>
        public OrderResponse LimitOrder(string symbol, int quantity, decimal limitPrice, string tag = "")
        {
            var response = PreOrderChecks(symbol, quantity, OrderType.Limit);
            if (!response.IsProcessed)
            {
                return response;
            }

            var security = Securities[symbol];
            var request = QuantConnect.Orders.LimitOrder.CreateSubmitRequest(security.Type, symbol, quantity, Time, limitPrice, tag: tag);

            //Add the order and create a new order Id.
            return Transactions.SubmitOrder(request);
        }

        /// <summary>
        /// Create a stop market order and return the newly created order id; or negative if the order is invalid
        /// </summary>
        /// <param name="symbol">String symbol for the asset we're trading</param>
        /// <param name="quantity">Quantity to be traded</param>
        /// <param name="stopPrice">Price to fill the stop order</param>
        /// <param name="tag">Optional string data tag for the order</param>
        /// <returns>Int orderId for the new order.</returns>
        public OrderResponse StopMarketOrder(string symbol, int quantity, decimal stopPrice, string tag = "")
        {
            var response = PreOrderChecks(symbol, quantity, OrderType.StopMarket);
            if (!response.IsProcessed)
            {
                return response;
            }

            var security = Securities[symbol];
            var request = QuantConnect.Orders.StopMarketOrder.CreateSubmitRequest(security.Type, symbol, quantity, Time, stopPrice, tag: tag);

            //Add the order and create a new order Id.
            return Transactions.SubmitOrder(request);
        }

        /// <summary>
        /// Send a stop limit order to the transaction handler:
        /// </summary>
        /// <param name="symbol">String symbol for the asset</param>
        /// <param name="quantity">Quantity of shares for limit order</param>
        /// <param name="stopPrice">Stop price for this order</param>
        /// <param name="limitPrice">Limit price to fill this order</param>
        /// <param name="tag">String tag for the order (optional)</param>
        /// <returns>Order id</returns>
        public OrderResponse StopLimitOrder(string symbol, int quantity, decimal stopPrice, decimal limitPrice, string tag = "")
        {
            var response = PreOrderChecks(symbol, quantity, OrderType.StopLimit);
            if (!response.IsProcessed)
            {
                return response;
            }

            var security = Securities[symbol];
            var request = QuantConnect.Orders.StopLimitOrder.CreateSubmitRequest(security.Type, symbol, quantity, Time, stopPrice, limitPrice, tag: tag);

            //Add the order and create a new order Id.
            return Transactions.SubmitOrder(request);
        }

        /// <summary>
        /// Perform preorder checks to ensure we have sufficient capital, 
        /// the market is open, and we haven't exceeded maximum realistic orders per day.
        /// </summary>
        /// <returns>OrderResponse. If no error, order request is submitted.</returns>
        private OrderResponse PreOrderChecks(string symbol, int quantity, OrderType type)
        {
            var response = new OrderResponse
            {
                Type = OrderResponseType.Error,
                ErrorCode = OrderResponseErrorCode.PreOrderChecksError,
                ErrorMessage = "Unknown error"
            };

            //Ordering 0 is useless.
            if (quantity == 0 || string.IsNullOrEmpty(symbol))
            {
                response.Error(OrderResponseErrorCode.OrderQuantityZero);
                return response;
            }

            //Internals use upper case symbols.
            symbol = symbol.ToUpper();

            //If we're not tracking this symbol: throw error:
            if (!Securities.ContainsKey(symbol) && !_sentNoDataError)
            {
                _sentNoDataError = true;
                response.Error(OrderResponseErrorCode.MissingSecurity, "You haven't requested " + symbol + " data. Add this with AddSecurity() in the Initialize() Method.");
                Error(response.ErrorMessage);
                return response;
            }

            //Set a temporary price for validating order for market orders:
            var security = Securities[symbol];
            var price = security.Price;

            //Check the exchange is open before sending a market on close orders
            //Allow market orders, they'll just execute when the exchange reopens
            if (type == OrderType.MarketOnClose && !security.Exchange.ExchangeOpen)
            {
                response.Error(OrderResponseErrorCode.ExchangeNotOpen, type + " order and exchange not open.");
                Error(response.ErrorMessage);
                return response;
            }

            if (price == 0)
            {
                response.Error(OrderResponseErrorCode.SecurityPriceZero, symbol + ": asset price is $0. If using custom data make sure you've set the 'Value' property.");
                Error(response.ErrorMessage);
                return response;
            }

            if (security.Type == SecurityType.Forex)
            {
                // for forex pairs we need to verify that the conversions to USD have values as well
                string baseCurrency, quoteCurrency;
                Forex.DecomposeCurrencyPair(security.Symbol, out baseCurrency, out quoteCurrency);
                
                // verify they're in the portfolio
                Cash baseCash, quoteCash;
                if (!Portfolio.CashBook.TryGetValue(baseCurrency, out baseCash) || !Portfolio.CashBook.TryGetValue(quoteCurrency, out quoteCash))
                {
                    response.Error(OrderResponseErrorCode.ForexBaseAndQuoteCurrenciesRequired, symbol + ": requires " + baseCurrency + " and " + quoteCurrency + " in the cashbook to trade.");
                    Error(response.ErrorMessage);
                    return response;
                }
                // verify we have conversion rates for each leg of the pair back into the account currency
                if (baseCash.ConversionRate == 0m || quoteCash.ConversionRate == 0m)
                {
                    response.Error(OrderResponseErrorCode.ForexConversionRateZero, symbol + ": requires " + baseCurrency + " and " + quoteCurrency + " to have non-zero conversion rates. This can be caused by lack of data.");
                    Error(response.ErrorMessage);
                    return response;
                }
            }

            //Make sure the security has some data:
            if (!security.HasData)
            {
                response.Error(OrderResponseErrorCode.SecurityHasNoData, "There is no data for this symbol yet, please check the security.HasData flag to ensure there is at least one data point.");
                Error(response.ErrorMessage);
                return response;
            }

            //We've already processed too many orders: max 100 per day or the memory usage explodes
<<<<<<< HEAD
            if (Transactions.CachedOrderCount > _maxOrders)
=======
            if (Transactions.OrdersCount > _maxOrders)
>>>>>>> b7a8e9b2
            {
                response.Error(OrderResponseErrorCode.ExceededMaximumOrders, string.Format("You have exceeded maximum number of orders ({0}), for unlimited orders upgrade your account.", _maxOrders));
                Error(response.ErrorMessage);
                _quit = true;
                return response;
            }

            if (type == OrderType.MarketOnClose)
            {
                // must be submitted with at least 10 minutes in trading day, add buffer allow order submission
                var latestSubmissionTime = (Time.Date + security.Exchange.MarketClose).AddMinutes(-10.75);
                if (Time > latestSubmissionTime)
                {
                    // tell the user we require an 11 minute buffer, on minute data in live a user will receive the 3:49->3:50 bar at 3:50,
                    // this is already too late to submit one of these orders, so make the user do it at the 3:48->3:49 bar so it's submitted
                    // to the brokerage before 3:50.
                    response.Error(OrderResponseErrorCode.MarketOnCloseOrderTooLate, "MarketOnClose orders must be placed with at least a 11 minute buffer before market close.");
                    Error(response.ErrorMessage);
                    return response;
                }
            }

            response.Processed();

            return response;
        }

        /// <summary>
        /// Cancel order
        /// </summary>
        /// <param name="orderId"></param>
        /// <returns></returns>
        public OrderResponse CancelOrder(int orderId)
        {
            return Transactions.CancelOrder(orderId);
        }

        public OrderResponse UpdateOrder(MarketOrder order, int? quantity = null, string tag = null)
        {
            return Transactions.UpdateOrder(order.CreateUpdateRequest(quantity, tag));
        }

        public OrderResponse UpdateOrder(MarketOnOpenOrder order, int? quantity = null, string tag = null)
        {
            return Transactions.UpdateOrder(order.CreateUpdateRequest(quantity, tag));
        }

        public OrderResponse UpdateOrder(MarketOnCloseOrder order, int? quantity = null, string tag = null)
        {
            return Transactions.UpdateOrder(order.CreateUpdateRequest(quantity, tag));
        }

        public OrderResponse UpdateOrder(LimitOrder order, decimal? limitPrice = null, int? quantity = null, string tag = null)
        {
            return Transactions.UpdateOrder(order.CreateUpdateRequest(quantity, limitPrice, tag));
        }

        public OrderResponse UpdateOrder(StopLimitOrder order, decimal? stopPrice = null, decimal? limitPrice = null, int? quantity = null, string tag = null)
        {
            return Transactions.UpdateOrder(order.CreateUpdateRequest(quantity, stopPrice, limitPrice, tag));
        }

        public OrderResponse UpdateOrder(StopMarketOrder order, decimal? stopPrice = null, int? quantity = null, string tag = null)
        {
            return Transactions.UpdateOrder(order.CreateUpdateRequest(quantity, stopPrice, tag));
        }

        /// <summary>
        /// Liquidate all holdings. Called at the end of day for tick-strategies.
        /// </summary>
        /// <param name="symbolToLiquidate">Symbols we wish to liquidate</param>
        /// <returns>Array of order ids for liquidated symbols</returns>
        /// <seealso cref="MarketOrder"/>
        public List<int> Liquidate(string symbolToLiquidate = "")
        {
            var orderIdList = new List<int>();
            symbolToLiquidate = symbolToLiquidate.ToUpper();

            foreach (var symbol in Securities.Keys)
            {
                //Send market order to liquidate if 1, we have stock, 2, symbol matches.
                if (!Portfolio[symbol].HoldStock || (symbol != symbolToLiquidate && symbolToLiquidate != "")) continue;

                var quantity = 0;
                if (Portfolio[symbol].IsLong)
                {
                    quantity = -Portfolio[symbol].Quantity;
                }
                else
                {
                    quantity = Math.Abs(Portfolio[symbol].Quantity);
                }

                //Liquidate at market price.
                var orderResponse = Order(symbol, quantity);
                if (orderResponse.IsProcessed)
                {
                    orderIdList.Add(orderResponse.OrderId);
                }
            }

            return orderIdList;
        }

        /// <summary>
        /// Maximum number of orders for the algorithm
        /// </summary>
        /// <param name="max"></param>
        public void SetMaximumOrders(int max)
        {
            if (!_locked)
            {
                _maxOrders = max;
            }
        }

        /// <summary>
        /// Alias for SetHoldings to avoid the M-decimal errors.
        /// </summary>
        /// <param name="symbol">string symbol we wish to hold</param>
        /// <param name="percentage">double percentage of holdings desired</param>
        /// <param name="liquidateExistingHoldings">liquidate existing holdings if neccessary to hold this stock</param>
        /// <seealso cref="MarketOrder"/>
        public void SetHoldings(string symbol, double percentage, bool liquidateExistingHoldings = false)
        {
            SetHoldings(symbol, (decimal)percentage, liquidateExistingHoldings);
        }

        /// <summary>
        /// Alias for SetHoldings to avoid the M-decimal errors.
        /// </summary>
        /// <param name="symbol">string symbol we wish to hold</param>
        /// <param name="percentage">float percentage of holdings desired</param>
        /// <param name="liquidateExistingHoldings">bool liquidate existing holdings if neccessary to hold this stock</param>
        /// <param name="tag">Tag the order with a short string.</param>
        /// <seealso cref="MarketOrder"/>
        public void SetHoldings(string symbol, float percentage, bool liquidateExistingHoldings = false, string tag = "")
        {
            SetHoldings(symbol, (decimal)percentage, liquidateExistingHoldings);
        }

        /// <summary>
        /// Alias for SetHoldings to avoid the M-decimal errors.
        /// </summary>
        /// <param name="symbol">string symbol we wish to hold</param>
        /// <param name="percentage">float percentage of holdings desired</param>
        /// <param name="liquidateExistingHoldings">bool liquidate existing holdings if neccessary to hold this stock</param>
        /// <param name="tag">Tag the order with a short string.</param>
        /// <seealso cref="MarketOrder"/>
        public void SetHoldings(string symbol, int percentage, bool liquidateExistingHoldings = false, string tag = "")
        {
            SetHoldings(symbol, (decimal)percentage, liquidateExistingHoldings);
        }

        /// <summary>
        /// Automatically place an order which will set the holdings to between 100% or -100% of *Buying Power*.
        /// E.g. SetHoldings("AAPL", 0.1); SetHoldings("IBM", -0.2); -> Sets portfolio as long 10% APPL and short 20% IBM
        /// </summary>
        /// <param name="symbol">   string Symbol indexer</param>
        /// <param name="percentage">decimal fraction of portfolio to set stock</param>
        /// <param name="liquidateExistingHoldings">bool flag to clean all existing holdings before setting new faction.</param>
        /// <param name="tag">Tag the order with a short string.</param>
        /// <seealso cref="MarketOrder"/>
        public void SetHoldings(string symbol, decimal percentage, bool liquidateExistingHoldings = false, string tag = "")
        {
            //Error checks:
            if (!Portfolio.ContainsKey(symbol))
            {
                Error(symbol.ToUpper() + " not found in portfolio. Request this data when initializing the algorithm.");
                return;
            }

            //Range check values:
            if (percentage > 1) percentage = 1;
            if (percentage < -1) percentage = -1;

            //If they triggered a liquidate
            if (liquidateExistingHoldings)
            {
                foreach (var holdingSymbol in Portfolio.Keys)
                {
                    if (holdingSymbol != symbol && Portfolio[holdingSymbol].AbsoluteQuantity > 0)
                    {
                        //Go through all existing holdings [synchronously], market order the inverse quantity:
                        Order(holdingSymbol, -Portfolio[holdingSymbol].Quantity);
                    }
                }
            }

            var security = Securities[symbol];

            // compute the remaining margin for this security
            var direction = percentage > 0 ? OrderDirection.Buy : OrderDirection.Sell;

            // we need to account for the margin gained if crossing the zero line
            decimal extraMarginForClosing = 0m;
            if (security.Holdings.IsLong && direction == OrderDirection.Sell)
            {
                extraMarginForClosing = security.MarginModel.GetMaintenanceMargin(security);
            }
            else if (security.Holdings.IsShort && direction == OrderDirection.Buy)
            {
                extraMarginForClosing = security.MarginModel.GetMaintenanceMargin(security);
            }

            // compute an estimate of the buying power for this security incorporating the implied leverage
            // we don't want to apply the percentag to the required margin to bring us to zero, so we back out the 'extraMaginForClosing'
            var marginRemaining = Math.Abs(percentage)*(security.MarginModel.GetMarginRemaining(Portfolio, security, direction) - extraMarginForClosing);
            marginRemaining += extraMarginForClosing;

            //
            // Since we can't assume anything about the fee structure and the relative size of fees in
            // relation to the order size we need to perform some root finding. In general we'll only need
            // a two loops to compute a correct value. Some exotic fee structures may require more searching.
            //

            // compute the margin required for a single share
            int quantity = 1;
            var marketOrder = new MarketOrder(symbol, quantity, Time, type: security.Type) { Price = security.Price };
            var marginRequiredForSingleShare = security.MarginModel.GetInitialMarginRequiredForOrder(security, marketOrder);

            // we can't do anything if we don't have data yet
            if (security.Price == 0) return;

            // we can't even afford one more share
            if (marginRemaining < marginRequiredForSingleShare) return;

            // we want marginRequired to end up between this and marginRemaining
            var marginRequiredLowerThreshold = marginRemaining - marginRequiredForSingleShare;

            // iterate until we get a decent estimate, max out at 10 loops.
            int loops = 0;
            var marginRequired = marginRequiredForSingleShare;
            while (marginRequired > marginRemaining || marginRequired < marginRequiredLowerThreshold)
            {
                var marginPerShare = marginRequired/quantity;
                quantity = (int) Math.Truncate(marginRemaining/marginPerShare);
                marketOrder.Quantity = quantity;
                if (quantity == 0)
                {
                    // can't order anything
                    return;
                }
                marginRequired = security.MarginModel.GetInitialMarginRequiredForOrder(security, marketOrder);

                // no need to iterate longer than 10
                if (++loops > 10) break;
            }

            // nothing to change
            if (quantity == 0)
            {
                return;
            }

            // adjust for going short
            if (direction == OrderDirection.Sell)
            {
                quantity *= -1;
            }

            MarketOrder(symbol, quantity, false, tag);
        }

        /// <summary>
        /// Obsolete implementation of Order method accepting a OrderType. This was deprecated since it 
        /// was impossible to generate other orders via this method. Any calls to this method will always default to a Market Order.
        /// </summary>
        /// <param name="symbol">Symbol we want to purchase</param>
        /// <param name="quantity">Quantity to buy, + is long, - short.</param>
        /// <param name="type">Order Type</param>
        /// <param name="asynchronous">Don't wait for the response, just submit order and move on.</param>
        /// <param name="tag">Custom data for this order</param>
        /// <returns>Integer Order ID.</returns>
        [Obsolete("This Order method has been made obsolete, use Order(string, int, bool, string) method instead. Calls to the obsolete method will only generate market orders.")]
        public OrderResponse Order(string symbol, int quantity, OrderType type, bool asynchronous = false, string tag = "")
        {
            return Order(symbol, quantity, asynchronous, tag);
        }

        /// <summary>
        /// Obsolete method for placing orders. 
        /// </summary>
        /// <param name="symbol"></param>
        /// <param name="quantity"></param>
        /// <param name="type"></param>
        [Obsolete("This Order method has been made obsolete, use the specialized Order helper methods instead. Calls to the obsolete method will only generate market orders.")]
        public OrderResponse Order(string symbol, decimal quantity, OrderType type)
        {
            return Order(symbol, (int)quantity);
        }

        /// <summary>
        /// Obsolete method for placing orders.
        /// </summary>
        /// <param name="symbol"></param>
        /// <param name="quantity"></param>
        /// <param name="type"></param>
        [Obsolete("This Order method has been made obsolete, use the specialized Order helper methods instead. Calls to the obsolete method will only generate market orders.")]
        public OrderResponse Order(string symbol, int quantity, OrderType type)
        {
            return Order(symbol, quantity);
        }
    }
}<|MERGE_RESOLUTION|>--- conflicted
+++ resolved
@@ -25,10 +25,6 @@
 {
     public partial class QCAlgorithm
     {
-<<<<<<< HEAD
-        private long _processingEvents = 0;
-=======
->>>>>>> b7a8e9b2
         private int _maxOrders = 10000;
 
         /// <summary>
@@ -37,18 +33,6 @@
         public SecurityTransactionManager Transactions { get; set; }
 
         /// <summary>
-<<<<<<< HEAD
-        /// Wait semaphore to signal the algoritm is currently processing a synchronous order.
-        /// </summary>
-        public bool ProcessingEvents
-        {
-            get { return Interlocked.Read(ref _processingEvents) == 1; }
-            set { Interlocked.Exchange(ref _processingEvents, value ? 1 : 0); }
-        }
-
-        /// <summary>
-=======
->>>>>>> b7a8e9b2
         /// Buy Stock (Alias of Order)
         /// </summary>
         /// <param name="symbol">string Symbol of the asset to trade</param>
@@ -205,13 +189,9 @@
             //Wait for the order event to process, only if the exchange is open
             if (!asynchronous)
             {
-<<<<<<< HEAD
                 //Wait for the market order to fill.
                 //This is processed in a parallel thread.
                 Transactions.WaitForOrder(response.OrderId);
-=======
-                Transactions.WaitForOrder(orderId);
->>>>>>> b7a8e9b2
             }
 
             return response;
@@ -337,7 +317,7 @@
         private OrderResponse PreOrderChecks(string symbol, int quantity, OrderType type)
         {
             var response = new OrderResponse
-            {
+        {
                 Type = OrderResponseType.Error,
                 ErrorCode = OrderResponseErrorCode.PreOrderChecksError,
                 ErrorMessage = "Unknown error"
@@ -414,11 +394,7 @@
             }
 
             //We've already processed too many orders: max 100 per day or the memory usage explodes
-<<<<<<< HEAD
-            if (Transactions.CachedOrderCount > _maxOrders)
-=======
             if (Transactions.OrdersCount > _maxOrders)
->>>>>>> b7a8e9b2
             {
                 response.Error(OrderResponseErrorCode.ExceededMaximumOrders, string.Format("You have exceeded maximum number of orders ({0}), for unlimited orders upgrade your account.", _maxOrders));
                 Error(response.ErrorMessage);
@@ -474,12 +450,12 @@
         public OrderResponse UpdateOrder(LimitOrder order, decimal? limitPrice = null, int? quantity = null, string tag = null)
         {
             return Transactions.UpdateOrder(order.CreateUpdateRequest(quantity, limitPrice, tag));
-        }
+                }
 
         public OrderResponse UpdateOrder(StopLimitOrder order, decimal? stopPrice = null, decimal? limitPrice = null, int? quantity = null, string tag = null)
         {
             return Transactions.UpdateOrder(order.CreateUpdateRequest(quantity, stopPrice, limitPrice, tag));
-        }
+            }
 
         public OrderResponse UpdateOrder(StopMarketOrder order, decimal? stopPrice = null, int? quantity = null, string tag = null)
         {
