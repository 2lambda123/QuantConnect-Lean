--- conflicted
+++ resolved
@@ -32,23 +32,12 @@
     <Compile Include="..\Common\Properties\SharedAssemblyInfo.cs" Link="Properties\SharedAssemblyInfo.cs" />
   </ItemGroup>
   <ItemGroup>
-<<<<<<< HEAD
-    <PackageReference Include="Deedle" Version="2.1.0" />
-    <PackageReference Include="Microsoft.Data.Analysis" Version="0.18.0" />
-    <PackageReference Include="QuantConnect.pythonnet" Version="2.0.5" />
-=======
     <PackageReference Include="QuantConnect.pythonnet" Version="2.0.8" />
->>>>>>> 46ce138f
     <PackageReference Include="Microsoft.CodeAnalysis.NetAnalyzers" Version="5.0.3">
       <PrivateAssets>all</PrivateAssets>
       <IncludeAssets>runtime; build; native; contentfiles; analyzers; buildtransitive</IncludeAssets>
     </PackageReference>
     <PackageReference Include="NodaTime" Version="3.0.5" />
-<<<<<<< HEAD
-    <PackageReference Include="System.ComponentModel.Composition" Version="5.0.0" />
-    <PackageReference Include="XPlot.Plotly" Version="4.0.3" />
-=======
->>>>>>> 46ce138f
   </ItemGroup>
   <ItemGroup>
     <ProjectReference Include="..\Algorithm.Framework\QuantConnect.Algorithm.Framework.csproj" />
