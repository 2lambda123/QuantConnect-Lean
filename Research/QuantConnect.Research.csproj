--- conflicted
+++ resolved
@@ -32,12 +32,8 @@
     <Compile Include="..\Common\Properties\SharedAssemblyInfo.cs" Link="Properties\SharedAssemblyInfo.cs" />
   </ItemGroup>
   <ItemGroup>
-<<<<<<< HEAD
     <PackageReference Include="Microsoft.Data.Analysis" Version="0.18.0" />
-    <PackageReference Include="QuantConnect.pythonnet" Version="2.0.4" />
-=======
     <PackageReference Include="QuantConnect.pythonnet" Version="2.0.5" />
->>>>>>> 00f68b95
     <PackageReference Include="Microsoft.CodeAnalysis.NetAnalyzers" Version="5.0.3">
       <PrivateAssets>all</PrivateAssets>
       <IncludeAssets>runtime; build; native; contentfiles; analyzers; buildtransitive</IncludeAssets>
