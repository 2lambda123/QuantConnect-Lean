--- conflicted
+++ resolved
@@ -95,13 +95,6 @@
         /// Transaction and submit/execution rules will use TradingTechnologies models
         /// </summary>
         TradingTechnologies,
-<<<<<<< HEAD
-
-        /// <summary>
-        /// Transaction and submit/execution rules will use TdAmeritrade models
-        /// </summary>
-        TDAmeritrade
-=======
         
         /// <summary>
         /// Transaction and submit/execution rules will use Kraken models
@@ -111,7 +104,11 @@
         /// <summary>
         /// Transaction and submit/execution rules will use ftx models
         /// </summary>
-        FTX
->>>>>>> 46ce138f
+        FTX,
+
+        /// <summary>
+        /// Transaction and submit/execution rules will use TdAmeritrade models
+        /// </summary>
+        TDAmeritrade
     }
 }