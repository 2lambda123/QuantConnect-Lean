﻿<Project Sdk="Microsoft.NET.Sdk">
  <PropertyGroup>
    <Configuration Condition=" '$(Configuration)' == '' ">Debug</Configuration>
    <Platform Condition=" '$(Platform)' == '' ">AnyCPU</Platform>
    <TargetFramework>net5.0</TargetFramework>
    <AssemblyName>QuantConnect.Common</AssemblyName>
    <SolutionDir Condition="$(SolutionDir) == '' Or $(SolutionDir) == '*Undefined*'">..\</SolutionDir>
    <RestorePackages>true</RestorePackages>
    <LangVersion>9</LangVersion>
    <AnalysisMode>AllEnabledByDefault</AnalysisMode>
    <GenerateAssemblyInfo>false</GenerateAssemblyInfo>
    <OutputPath>bin\$(Configuration)\</OutputPath>
    <DocumentationFile>bin\$(Configuration)\QuantConnect.Common.xml</DocumentationFile>
    <AppendTargetFrameworkToOutputPath>false</AppendTargetFrameworkToOutputPath>
    <Description>QuantConnect LEAN Engine: Common Project - A collection of common definitions and utils</Description>
  </PropertyGroup>
  <PropertyGroup Condition=" '$(Configuration)|$(Platform)' == 'Debug|AnyCPU' ">
    <OutputPath>bin\Debug\</OutputPath>
    <DebugType>full</DebugType>
    <Optimize>$(SelectedOptimization)</Optimize>
    <DefineConstants>TRACE</DefineConstants>
  </PropertyGroup>
  <PropertyGroup Condition=" '$(Configuration)|$(Platform)' == 'Debug|AnyCPU' AND '$(SelectedOptimization)' == ''">
    <DefineConstants>DEBUG;TRACE</DefineConstants>
  </PropertyGroup>
  <PropertyGroup Condition=" '$(Configuration)|$(Platform)' == 'Release|AnyCPU' ">
    <DebugType>pdbonly</DebugType>
    <Optimize>true</Optimize>
    <DefineConstants>TRACE</DefineConstants>
  </PropertyGroup>
  <PropertyGroup>
    <PackageLicenseFile>LICENSE</PackageLicenseFile>
  </PropertyGroup>
  <Target Name="PrintRID" BeforeTargets="Build">
    <Message Text="SelectedOptimization $(SelectedOptimization)" Importance="high" />
  </Target>
  <ItemGroup>
    <PackageReference Include="QuantConnect.pythonnet" Version="2.0.4" />
    <PackageReference Include="CloneExtensions" Version="1.3.0" />
    <PackageReference Include="DotNetZip" Version="1.13.3" />
    <PackageReference Include="fasterflect" Version="3.0.0" />
    <PackageReference Include="MathNet.Numerics" Version="4.15.0" />
    <PackageReference Include="Microsoft.CodeAnalysis.NetAnalyzers" Version="5.0.3">
      <PrivateAssets>all</PrivateAssets>
      <IncludeAssets>runtime; build; native; contentfiles; analyzers; buildtransitive</IncludeAssets>
    </PackageReference>
    <PackageReference Include="Microsoft.IO.RecyclableMemoryStream" Version="1.3.5" />
    <PackageReference Include="Newtonsoft.Json" Version="12.0.3" />
    <PackageReference Include="NodaTime" Version="3.0.5" />
    <PackageReference Include="protobuf-net" Version="3.0.29" />
    <PackageReference Include="protobuf-net.Core" Version="3.0.29" />
    <PackageReference Include="QLNet" Version="1.11.3" />
<<<<<<< HEAD
    <PackageReference Include="RestSharp" Version="106.11.7" />
=======
    <PackageReference Include="RestSharp" Version="106.6.10" />
>>>>>>> 817349d9
    <PackageReference Include="SharpZipLib" Version="1.2.0" />
    <PackageReference Include="System.Buffers" Version="4.5.1" />
    <PackageReference Include="System.Collections.Immutable" Version="5.0.0" />
    <PackageReference Include="System.ComponentModel.Composition" Version="5.0.0" />
    <PackageReference Include="System.Memory" Version="4.5.4" />
    <PackageReference Include="System.Numerics.Vectors" Version="4.5.0" />
    <PackageReference Include="System.Reflection.Emit.Lightweight" Version="4.7.0" />
    <PackageReference Include="System.Runtime.CompilerServices.Unsafe" Version="5.0.0" />
    <PackageReference Include="System.ServiceModel.Primitives" Version="4.7.0" />
  </ItemGroup>
  <ItemGroup>
    <ProjectReference Include="..\Compression\QuantConnect.Compression.csproj" />
    <ProjectReference Include="..\Configuration\QuantConnect.Configuration.csproj" />
    <ProjectReference Include="..\Logging\QuantConnect.Logging.csproj" />
  </ItemGroup>
  <ItemGroup>
    <None Include="..\LICENSE">
      <Pack>True</Pack>
      <PackagePath></PackagePath>
    </None>
    <Content Include="AlgorithmImports.py">
      <CopyToOutputDirectory>PreserveNewest</CopyToOutputDirectory>
    </Content>
  </ItemGroup>
</Project><|MERGE_RESOLUTION|>--- conflicted
+++ resolved
@@ -50,11 +50,7 @@
     <PackageReference Include="protobuf-net" Version="3.0.29" />
     <PackageReference Include="protobuf-net.Core" Version="3.0.29" />
     <PackageReference Include="QLNet" Version="1.11.3" />
-<<<<<<< HEAD
-    <PackageReference Include="RestSharp" Version="106.11.7" />
-=======
     <PackageReference Include="RestSharp" Version="106.6.10" />
->>>>>>> 817349d9
     <PackageReference Include="SharpZipLib" Version="1.2.0" />
     <PackageReference Include="System.Buffers" Version="4.5.1" />
     <PackageReference Include="System.Collections.Immutable" Version="5.0.0" />
