/*
 * QUANTCONNECT.COM - Democratizing Finance, Empowering Individuals.
 * Lean Algorithmic Trading Engine v2.0. Copyright 2014 QuantConnect Corporation.
 *
 * Licensed under the Apache License, Version 2.0 (the "License");
 * you may not use this file except in compliance with the License.
 * You may obtain a copy of the License at http://www.apache.org/licenses/LICENSE-2.0
 *
 * Unless required by applicable law or agreed to in writing, software
 * distributed under the License is distributed on an "AS IS" BASIS,
 * WITHOUT WARRANTIES OR CONDITIONS OF ANY KIND, either express or implied.
 * See the License for the specific language governing permissions and
 * limitations under the License.
*/

using System;
using System.Collections.Generic;
using System.IO;
using System.Linq;
using System.Net;
using MathNet.Numerics.Distributions;
using MathNet.Numerics.Statistics;
using QuantConnect.Logging;

namespace QuantConnect.Statistics
{
    /// <summary>
    /// Calculate all the statistics required from the backtest, based on the equity curve and the profit loss statement.
    /// </summary>
    /// <remarks>This is a particularly ugly class and one of the first ones written. It should be thrown out and re-written.</remarks>
    public class Statistics
    {
        /// <summary>
<<<<<<< HEAD
        /// Retrieve a static S-P500 Benchmark for the statistics calculations. Update the benchmark once per day.
        /// </summary>
        public static SortedDictionary<DateTime, decimal> YahooSPYBenchmark
        {
            get
            {
                var benchmark = new SortedDictionary<DateTime, decimal>();
                var url = "http://real-chart.finance.yahoo.com/table.csv?s=SPY&a=11&b=31&c=1997&d=" + (DateTime.Now.Month - 1) + "&e=" + DateTime.Now.Day + "&f=" + DateTime.Now.Year + "&g=d&ignore=.csv";
                using (var net = new WebClient())
                {
                    net.Proxy = WebRequest.GetSystemWebProxy();
                    var data = net.DownloadString(url);
                    var first = true;
                    using (var sr = new StreamReader(data.ToStream()))
                    {
                        while (sr.Peek() >= 0)
                        {
                            var line = sr.ReadLine();
                            if (first)
                            {
                                first = false;
                                continue;
                            }
                            if (line == null) continue;
                            var csv = line.Split(',');
                            benchmark.Add(Parse.DateTime(csv[0]), csv[6].ConvertInvariant<decimal>());
                        }
                    }
                }
                return benchmark;
            }
        }

        /// <summary>
        /// Convert the charting data into an equity array.
        /// </summary>
        /// <remarks>This is required to convert the equity plot into a usable form for the statistics calculation</remarks>
        /// <param name="points">ChartPoints Array</param>
        /// <returns>SortedDictionary of the equity decimal values ordered in time</returns>
        private static SortedDictionary<DateTime, decimal> ChartPointToDictionary(IEnumerable<ChartPoint> points)
        {
            var dictionary = new SortedDictionary<DateTime, decimal>();
            try
            {
                foreach (var point in points)
                {
                    var x = Time.UnixTimeStampToDateTime(point.x);
                    if (!dictionary.ContainsKey(x))
                    {
                        dictionary.Add(x, point.y);
                    }
                    else
                    {
                        dictionary[x] = point.y;
                    }
                }
            }
            catch (Exception err)
            {
                Log.Error(err);
            }
            return dictionary;
        }

        /// <summary>
        /// Return profit loss ratio safely avoiding divide by zero errors.
        /// </summary>
        /// <param name="averageWin"></param>
        /// <param name="averageLoss"></param>
        /// <returns></returns>
        public static decimal ProfitLossRatio(decimal averageWin, decimal averageLoss)
        {
            if (averageLoss == 0) return -1;
            return Math.Round(averageWin / Math.Abs(averageLoss), 2);
        }

        /// <summary>
=======
>>>>>>> b29e009d
        /// Drawdown maximum percentage.
        /// </summary>
        /// <param name="equityOverTime"></param>
        /// <param name="rounding"></param>
        /// <returns></returns>
        public static decimal DrawdownPercent(SortedDictionary<DateTime, decimal> equityOverTime, int rounding = 2)
        {
            var dd = 0m;
            try
            {
                var lPrices = equityOverTime.Values.ToList();
                var lDrawdowns = new List<decimal>();
                var high = lPrices[0];
                foreach (var price in lPrices)
                {
                    if (price >= high) high = price;
                    lDrawdowns.Add((price/high) - 1);
                }
                dd = Math.Round(Math.Abs(lDrawdowns.Min()), rounding);
            }
            catch (Exception err)
            {
                Log.Error(err);
            }
            return dd;
        }

        /// <summary>
        /// Annual compounded returns statistic based on the final-starting capital and years.
        /// </summary>
        /// <param name="startingCapital">Algorithm starting capital</param>
        /// <param name="finalCapital">Algorithm final capital</param>
        /// <param name="years">Years trading</param>
        /// <returns>Decimal fraction for annual compounding performance</returns>
        public static decimal CompoundingAnnualPerformance(decimal startingCapital, decimal finalCapital, decimal years)
        {
            if (years == 0 || startingCapital == 0)
            {
                return 0;
            }
            var power = 1 / (double)years;
            var baseNumber = (double)finalCapital / (double)startingCapital;
            var result = Math.Pow(baseNumber, power) - 1;
            return result.IsNaNOrInfinity() ? 0 : result.SafeDecimalCast();
        }

        /// <summary>
        /// Annualized return statistic calculated as an average of daily trading performance multiplied by the number of trading days per year.
        /// </summary>
        /// <param name="performance">Dictionary collection of double performance values</param>
        /// <param name="tradingDaysPerYear">Trading days per year for the assets in portfolio</param>
        /// <remarks>May be unaccurate for forex algorithms with more trading days in a year</remarks>
        /// <returns>Double annual performance percentage</returns>
        public static double AnnualPerformance(List<double> performance, double tradingDaysPerYear = 252)
        {
            return Math.Pow((performance.Average() + 1), tradingDaysPerYear) - 1;
        }

        /// <summary>
        /// Annualized variance statistic calculation using the daily performance variance and trading days per year.
        /// </summary>
        /// <param name="performance"></param>
        /// <param name="tradingDaysPerYear"></param>
        /// <remarks>Invokes the variance extension in the MathNet Statistics class</remarks>
        /// <returns>Annual variance value</returns>
        public static double AnnualVariance(List<double> performance, double tradingDaysPerYear = 252)
        {
            return (performance.Variance())*tradingDaysPerYear;
        }

        /// <summary>
        /// Annualized standard deviation
        /// </summary>
        /// <param name="performance">Collection of double values for daily performance</param>
        /// <param name="tradingDaysPerYear">Number of trading days for the assets in portfolio to get annualize standard deviation.</param>
        /// <remarks>
        ///     Invokes the variance extension in the MathNet Statistics class.
        ///     Feasibly the trading days per year can be fetched from the dictionary of performance which includes the date-times to get the range; if is more than 1 year data.
        /// </remarks>
        /// <returns>Value for annual standard deviation</returns>
        public static double AnnualStandardDeviation(List<double> performance, double tradingDaysPerYear = 252)
        {
            return Math.Sqrt(performance.Variance() * tradingDaysPerYear);
        }

        /// <summary>
        /// Tracking error volatility (TEV) statistic - a measure of how closely a portfolio follows the index to which it is benchmarked
        /// </summary>
        /// <remarks>If algo = benchmark, TEV = 0</remarks>
        /// <param name="algoPerformance">Double collection of algorithm daily performance values</param>
        /// <param name="benchmarkPerformance">Double collection of benchmark daily performance values</param>
        /// <param name="tradingDaysPerYear">Number of trading days per year</param>
        /// <returns>Value for tracking error</returns>
        public static double TrackingError(List<double> algoPerformance, List<double> benchmarkPerformance, double tradingDaysPerYear = 252)
        {
            // Un-equal lengths will blow up other statistics, but this will handle the case here
            if (algoPerformance.Count() != benchmarkPerformance.Count())
            {
                return 0.0;
            }

            var performanceDifference = new List<double>();
            for (var i = 0; i < algoPerformance.Count(); i++)
            {
                performanceDifference.Add(algoPerformance[i] - benchmarkPerformance[i]);
            }

            return Math.Sqrt(AnnualVariance(performanceDifference, tradingDaysPerYear));
        }

        /// <summary>
        /// Sharpe ratio with respect to risk free rate: measures excess of return per unit of risk.
        /// </summary>
        /// <remarks>With risk defined as the algorithm's volatility</remarks>
        /// <param name="algoPerformance">Collection of double values for the algorithm daily performance</param>
        /// <param name="riskFreeRate"></param>
        /// <returns>Value for sharpe ratio</returns>
        public static double SharpeRatio(List<double> algoPerformance, double riskFreeRate)
        {
            return (AnnualPerformance(algoPerformance) - riskFreeRate) / (AnnualStandardDeviation(algoPerformance));
        }

        /// <summary>
        /// Helper method to calculate the probabilistic sharpe ratio
        /// </summary>
        /// <param name="listPerformance">The list of algorithm performance values</param>
        /// <param name="benchmarkSharpeRatio">The benchmark sharpe ratio to use</param>
        /// <returns>Probabilistic Sharpe Ratio</returns>
        public static double ProbabilisticSharpeRatio(List<double> listPerformance,
             double benchmarkSharpeRatio)
        {
            var observedSharpeRatio = ObservedSharpeRatio(listPerformance);

            var skewness = listPerformance.Skewness();
            var kurtosis = listPerformance.Kurtosis();

            var operandA = skewness * observedSharpeRatio;
            var operandB = ((kurtosis - 1) / 4) * (Math.Pow(observedSharpeRatio, 2));

            // Calculated standard deviation of point estimate
            var estimateStandardDeviation = Math.Pow((1 - operandA + operandB) / (listPerformance.Count - 1), 0.5);

            if (double.IsNaN(estimateStandardDeviation))
            {
                return 0;
            }

            // Calculate PSR(benchmark)
            var value = estimateStandardDeviation.IsNaNOrZero() ? 0 : (observedSharpeRatio - benchmarkSharpeRatio) / estimateStandardDeviation;
            return (new Normal()).CumulativeDistribution(value);
        }

        /// <summary>
        /// Calculates the observed sharpe ratio
        /// </summary>
        /// <param name="listPerformance">The performance samples to use</param>
        /// <returns>The observed sharpe ratio</returns>
        public static double ObservedSharpeRatio(List<double> listPerformance)
        {
            var performanceAverage = listPerformance.Average();
            var standardDeviation = listPerformance.StandardDeviation();
            // we don't annualize it
            return standardDeviation.IsNaNOrZero() ? 0 : performanceAverage / standardDeviation;
        }

        /// <summary>
        /// Calculate the drawdown between a high and current value
        /// </summary>
        /// <param name="current">Current value</param>
        /// <param name="high">Latest maximum</param>
        /// <param name="roundingDecimals">Digits to round the result too</param>
        /// <returns>Drawdown percentage</returns>
        public static decimal DrawdownPercent(decimal current, decimal high, int roundingDecimals = 2)
        {
            if (high == 0)
            {
                throw new ArgumentException("High value must not be 0");
            }

            var drawdownPercentage = ((current / high) - 1) * 100;
            return Math.Round(drawdownPercentage, roundingDecimals);
        }

    } // End of Statistics

} // End of Namespace<|MERGE_RESOLUTION|>--- conflicted
+++ resolved
@@ -31,86 +31,6 @@
     public class Statistics
     {
         /// <summary>
-<<<<<<< HEAD
-        /// Retrieve a static S-P500 Benchmark for the statistics calculations. Update the benchmark once per day.
-        /// </summary>
-        public static SortedDictionary<DateTime, decimal> YahooSPYBenchmark
-        {
-            get
-            {
-                var benchmark = new SortedDictionary<DateTime, decimal>();
-                var url = "http://real-chart.finance.yahoo.com/table.csv?s=SPY&a=11&b=31&c=1997&d=" + (DateTime.Now.Month - 1) + "&e=" + DateTime.Now.Day + "&f=" + DateTime.Now.Year + "&g=d&ignore=.csv";
-                using (var net = new WebClient())
-                {
-                    net.Proxy = WebRequest.GetSystemWebProxy();
-                    var data = net.DownloadString(url);
-                    var first = true;
-                    using (var sr = new StreamReader(data.ToStream()))
-                    {
-                        while (sr.Peek() >= 0)
-                        {
-                            var line = sr.ReadLine();
-                            if (first)
-                            {
-                                first = false;
-                                continue;
-                            }
-                            if (line == null) continue;
-                            var csv = line.Split(',');
-                            benchmark.Add(Parse.DateTime(csv[0]), csv[6].ConvertInvariant<decimal>());
-                        }
-                    }
-                }
-                return benchmark;
-            }
-        }
-
-        /// <summary>
-        /// Convert the charting data into an equity array.
-        /// </summary>
-        /// <remarks>This is required to convert the equity plot into a usable form for the statistics calculation</remarks>
-        /// <param name="points">ChartPoints Array</param>
-        /// <returns>SortedDictionary of the equity decimal values ordered in time</returns>
-        private static SortedDictionary<DateTime, decimal> ChartPointToDictionary(IEnumerable<ChartPoint> points)
-        {
-            var dictionary = new SortedDictionary<DateTime, decimal>();
-            try
-            {
-                foreach (var point in points)
-                {
-                    var x = Time.UnixTimeStampToDateTime(point.x);
-                    if (!dictionary.ContainsKey(x))
-                    {
-                        dictionary.Add(x, point.y);
-                    }
-                    else
-                    {
-                        dictionary[x] = point.y;
-                    }
-                }
-            }
-            catch (Exception err)
-            {
-                Log.Error(err);
-            }
-            return dictionary;
-        }
-
-        /// <summary>
-        /// Return profit loss ratio safely avoiding divide by zero errors.
-        /// </summary>
-        /// <param name="averageWin"></param>
-        /// <param name="averageLoss"></param>
-        /// <returns></returns>
-        public static decimal ProfitLossRatio(decimal averageWin, decimal averageLoss)
-        {
-            if (averageLoss == 0) return -1;
-            return Math.Round(averageWin / Math.Abs(averageLoss), 2);
-        }
-
-        /// <summary>
-=======
->>>>>>> b29e009d
         /// Drawdown maximum percentage.
         /// </summary>
         /// <param name="equityOverTime"></param>
