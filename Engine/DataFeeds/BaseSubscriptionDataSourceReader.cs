/*
 * QUANTCONNECT.COM - Democratizing Finance, Empowering Individuals.
 * Lean Algorithmic Trading Engine v2.0. Copyright 2014 QuantConnect Corporation.
 *
 * Licensed under the Apache License, Version 2.0 (the "License");
 * you may not use this file except in compliance with the License.
 * You may obtain a copy of the License at http://www.apache.org/licenses/LICENSE-2.0
 *
 * Unless required by applicable law or agreed to in writing, software
 * distributed under the License is distributed on an "AS IS" BASIS,
 * WITHOUT WARRANTIES OR CONDITIONS OF ANY KIND, either express or implied.
 * See the License for the specific language governing permissions and
 * limitations under the License.
*/

using System;
using QuantConnect.Data;
using System.ComponentModel;
using QuantConnect.Interfaces;
<<<<<<< HEAD
=======
using System.Collections.Generic;
using QuantConnect.Lean.Engine.DataFeeds.Transport;
>>>>>>> 46ce138f

namespace QuantConnect.Lean.Engine.DataFeeds
{
    /// <summary>
    /// A base class for implementations of the <see cref="ISubscriptionDataSourceReader"/>
    /// </summary>
    public abstract class BaseSubscriptionDataSourceReader : ISubscriptionDataSourceReader
    {
        /// <summary>
        /// True if we're in live mode, false for backtesting
        /// </summary>
        protected bool IsLiveMode { get; }

        /// <summary>
        /// The data cache provider to use
        /// </summary>
        protected IDataCacheProvider DataCacheProvider { get; }

        /// <summary>
        /// Event fired when the specified source is considered invalid, this may
        /// be from a missing file or failure to download a remote source
        /// </summary>
        public event EventHandler<InvalidSourceEventArgs> InvalidSource;

        /// <summary>
        /// Creates a new instance
        /// </summary>
        protected BaseSubscriptionDataSourceReader(IDataCacheProvider dataCacheProvider, bool isLiveMode)
        {
            DataCacheProvider = dataCacheProvider;
            IsLiveMode = isLiveMode;
        }

        /// <summary>
        /// Reads the specified <paramref name="source"/>
        /// </summary>
        /// <param name="source">The source to be read</param>
        /// <returns>An <see cref="IEnumerable{BaseData}"/> that contains the data in the source</returns>
        public abstract IEnumerable<BaseData> Read(SubscriptionDataSource source);

        /// <summary>
        /// Creates a new <see cref="IStreamReader"/> for the specified <paramref name="subscriptionDataSource"/>
        /// </summary>
        /// <param name="subscriptionDataSource">The source to produce an <see cref="IStreamReader"/> for</param>
        /// <returns>A new instance of <see cref="IStreamReader"/> to read the source, or null if there was an error</returns>
        protected IStreamReader CreateStreamReader(SubscriptionDataSource subscriptionDataSource)
        {
<<<<<<< HEAD
            IStreamReader reader = subscriptionDataSource.GetStreamReader(DataCacheProvider);
            
            return reader;
        }
=======
            IStreamReader reader = null;
            try
            {
                switch (subscriptionDataSource.TransportMedium)
                {
                    case SubscriptionTransportMedium.LocalFile:
                        reader = new LocalFileSubscriptionStreamReader(DataCacheProvider, subscriptionDataSource.Source);
                        break;

                    case SubscriptionTransportMedium.RemoteFile:
                        reader = HandleRemoteSourceFile(subscriptionDataSource);
                        break;

                    case SubscriptionTransportMedium.Rest:
                        reader = new RestSubscriptionStreamReader(subscriptionDataSource.Source, subscriptionDataSource.Headers, IsLiveMode);
                        break;

                    default:
                        throw new InvalidEnumArgumentException("Unexpected SubscriptionTransportMedium specified: " + subscriptionDataSource.TransportMedium);
                }
            }
            catch (Exception e)
            {
                OnInvalidSource(subscriptionDataSource, e);
                return reader;
            }

            if (reader == null || reader.EndOfStream)
            {
                OnInvalidSource(subscriptionDataSource, new Exception($"The reader was empty for source: ${subscriptionDataSource.Source}"));
                return null;
            }
            return reader;
        }

        /// <summary>
        /// Event invocator for the <see cref="InvalidSource"/> event
        /// </summary>
        /// <param name="source">The <see cref="SubscriptionDataSource"/> that was invalid</param>
        /// <param name="exception">The exception if one was raised, otherwise null</param>
        protected void OnInvalidSource(SubscriptionDataSource source, Exception exception)
        {
            InvalidSource?.Invoke(this, new InvalidSourceEventArgs(source, exception));
        }

        /// <summary>
        /// Opens up an IStreamReader for a remote file source
        /// </summary>
        private IStreamReader HandleRemoteSourceFile(SubscriptionDataSource source)
        {
            SubscriptionDataSourceReader.CheckRemoteFileCache();

            try
            {
                // this will fire up a web client in order to download the 'source' file to the cache
                return new RemoteFileSubscriptionStreamReader(DataCacheProvider, source.Source, Globals.Cache, source.Headers);
            }
            catch (Exception)
            {
                return null;
            }
        }
>>>>>>> 46ce138f
    }
}<|MERGE_RESOLUTION|>--- conflicted
+++ resolved
@@ -1,4 +1,4 @@
-/*
+﻿/*
  * QUANTCONNECT.COM - Democratizing Finance, Empowering Individuals.
  * Lean Algorithmic Trading Engine v2.0. Copyright 2014 QuantConnect Corporation.
  *
@@ -17,11 +17,8 @@
 using QuantConnect.Data;
 using System.ComponentModel;
 using QuantConnect.Interfaces;
-<<<<<<< HEAD
-=======
 using System.Collections.Generic;
 using QuantConnect.Lean.Engine.DataFeeds.Transport;
->>>>>>> 46ce138f
 
 namespace QuantConnect.Lean.Engine.DataFeeds
 {
@@ -69,12 +66,6 @@
         /// <returns>A new instance of <see cref="IStreamReader"/> to read the source, or null if there was an error</returns>
         protected IStreamReader CreateStreamReader(SubscriptionDataSource subscriptionDataSource)
         {
-<<<<<<< HEAD
-            IStreamReader reader = subscriptionDataSource.GetStreamReader(DataCacheProvider);
-            
-            return reader;
-        }
-=======
             IStreamReader reader = null;
             try
             {
@@ -137,6 +128,5 @@
                 return null;
             }
         }
->>>>>>> 46ce138f
     }
 }