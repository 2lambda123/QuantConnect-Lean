--- conflicted
+++ resolved
@@ -501,7 +501,7 @@
                                 $"Error: {args.Exception.Message}", args.Exception.StackTrace));
                         break;
 
-                    case SubscriptionTransportMedium.Web:
+                    case SubscriptionTransportMedium.Rest:
                         break;
 
                     default:
@@ -509,9 +509,12 @@
                 }
             };
 
-            if (dataSourceReader is CollectionSubscriptionDataSourceReader collectionSubscriptionDataSource)
-            {
-                collectionSubscriptionDataSource.ReaderError += (sender, args) =>
+            if (dataSourceReader is TextSubscriptionDataSourceReader)
+            {
+                // handle empty files/instantiation errors
+                var textSubscriptionFactory = (TextSubscriptionDataSourceReader)dataSourceReader;
+                // handle parser errors
+                textSubscriptionFactory.ReaderError += (sender, args) =>
                 {
                     OnReaderErrorDetected(
                         new ReaderErrorDetectedEventArgs(_config.Symbol,
@@ -520,36 +523,6 @@
                             args.Exception.StackTrace));
                 };
             }
-
-            if (dataSourceReader is TextSubscriptionDataSourceReader textSubscriptionFactory)
-            {
-                // handle empty files/instantiation errors
-<<<<<<< HEAD
-                textSubscriptionFactory.CreateStreamReaderError += (sender, args) =>
-                {
-                    if (_config.IsCustomData && !_config.Type.GetBaseDataInstance().IsSparseData())
-                    {
-                        OnDownloadFailed(
-                            new DownloadFailedEventArgs(_config.Symbol,
-                                "We could not fetch the requested data. " +
-                                "This may not be valid data, or a failed download of custom data. " +
-                                $"Skipping source ({args.Source.Source})."));
-                    }
-                };
-
-=======
-                var textSubscriptionFactory = (TextSubscriptionDataSourceReader)dataSourceReader;
->>>>>>> 46ce138f
-                // handle parser errors
-                textSubscriptionFactory.ReaderError += (sender, args) =>
-                {
-                    OnReaderErrorDetected(
-                        new ReaderErrorDetectedEventArgs(_config.Symbol,
-                            $"Error invoking {_config.Symbol} data reader. " +
-                            $"Line: {args.Line} Error: {args.Exception.Message}",
-                            args.Exception.StackTrace));
-                };
-            }
         }
 
         /// <summary>
