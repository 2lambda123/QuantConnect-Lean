--- conflicted
+++ resolved
@@ -127,14 +127,6 @@
 
         private Subscription CreateSubscription(SubscriptionRequest request)
         {
-<<<<<<< HEAD
-            var localStartTime = request.StartTimeUtc.ConvertFromUtc(request.Security.Exchange.TimeZone);
-            var localEndTime = request.EndTimeUtc.ConvertFromUtc(request.Security.Exchange.TimeZone);
-
-            var tradeableDates = Time.EachTradeableDayInTimeZone(request.Security.Exchange.Hours, localStartTime, localEndTime, request.Configuration.DataTimeZone, request.Configuration.ExtendedMarketHours);
-
-=======
->>>>>>> 1a5e22cf
             // ReSharper disable once PossibleMultipleEnumeration
             if (!request.TradableDays.Any())
             {
@@ -142,19 +134,10 @@
                 return null;
             }
 
-<<<<<<< HEAD
-            // get the map file resolver for this market
-            var mapFileResolver = MapFileResolver.Empty;
-            if (request.Configuration.SecurityType == SecurityType.Equity) mapFileResolver = _mapFileProvider.Get(request.Configuration.Market);
-
-            // ReSharper disable once PossibleMultipleEnumeration
-            var enumerator = CreateSubscriptionEnumerator(request.Security, request.Configuration, localStartTime, localEndTime, mapFileResolver, tradeableDates, true, false);
-=======
             // ReSharper disable once PossibleMultipleEnumeration
             var enumeratorFactory = GetEnumeratorFactory(request);
             var enumerator = enumeratorFactory.CreateEnumerator(request);
             enumerator = ConfigureEnumerator(request, false, enumerator);
->>>>>>> 1a5e22cf
 
             var enqueueable = new EnqueueableEnumerator<BaseData>(true);
 
@@ -323,73 +306,19 @@
         {
             // grab the relevant exchange hours
             var config = request.Universe.Configuration;
-<<<<<<< HEAD
-
-            var localStartTime = request.StartTimeUtc.ConvertFromUtc(request.Security.Exchange.TimeZone);
-            var localEndTime = request.EndTimeUtc.ConvertFromUtc(request.Security.Exchange.TimeZone);
-
-            // define our data enumerator
-            IEnumerator<BaseData> enumerator;
-
-            var tradeableDates = Time.EachTradeableDayInTimeZone(request.Security.Exchange.Hours, localStartTime, localEndTime, config.DataTimeZone, config.ExtendedMarketHours);
-
-            var userDefined = request.Universe as UserDefinedUniverse;
-            if (userDefined != null)
-            {
-                // spoof a tick on the requested interval to trigger the universe selection function
-                enumerator = userDefined.GetTriggerTimes(request.StartTimeUtc, request.EndTimeUtc, MarketHoursDatabase.FromDataFolder())
-                    .Select(x => new Tick { Time = x, Symbol = config.Symbol }).GetEnumerator();
-
-                // route these custom subscriptions through the exchange for buffering
-                var enqueueable = new EnqueueableEnumerator<BaseData>(true);
-
-                // add this enumerator to our exchange
-                ScheduleEnumerator(enumerator, enqueueable, GetLowerThreshold(config.Resolution), GetUpperThreshold(config.Resolution));
-=======
 
             // define our data enumerator
             var enumerator = GetEnumeratorFactory(request).CreateEnumerator(request);
->>>>>>> 1a5e22cf
 
             var firstLoopCount = 5;
             var lowerThreshold = GetLowerThreshold(config.Resolution);
             var upperThreshold = GetUpperThreshold(config.Resolution);
             if (config.Type == typeof (CoarseFundamental))
             {
-<<<<<<< HEAD
-                var cf = new CoarseFundamental();
-
-                // load coarse data day by day
-                enumerator = (from date in Time.EachTradeableDayInTimeZone(request.Security.Exchange.Hours, _algorithm.StartDate, _algorithm.EndDate, config.DataTimeZone, config.ExtendedMarketHours)
-                             let source = cf.GetSource(config, date, false)
-                             let factory = SubscriptionDataSourceReader.ForSource(source, config, date, false)
-                             let coarseFundamentalForDate = factory.Read(source)
-                             select new BaseDataCollection(date.AddDays(1), config.Symbol, coarseFundamentalForDate)
-                             ).GetEnumerator();
-                
-                var enqueueable = new EnqueueableEnumerator<BaseData>(true);
-                ScheduleEnumerator(enumerator, enqueueable, 5, 100000, 2);
-
-                enumerator = enqueueable;
-            }
-            else if (config.SecurityType == SecurityType.Option && request.Security is Option)
-            {
-                var subscriptions = request.Universe.GetSubscriptionRequests(request.Security, request.StartTimeUtc, request.EndTimeUtc).ToList();
-                if (subscriptions.Any(sub => sub.IsUniverseSubscription))
-                {
-                    throw new NotImplementedException("Chained options universes not implemented.");
-                }
-
-                var configs = request.Universe.GetSubscriptionRequests(request.Security, request.StartTimeUtc, request.EndTimeUtc).Select(sub => sub.Configuration);
-                var enumerators = configs.Select(c =>
-                    CreateSubscriptionEnumerator(request.Security, c, localStartTime, localEndTime, _mapFileProvider.Get(c.Market), tradeableDates, false, true)
-                    ).ToList();
-=======
                 firstLoopCount = 2;
                 lowerThreshold = 5;
                 upperThreshold = 100000;
             }
->>>>>>> 1a5e22cf
 
             var enqueueable = new EnqueueableEnumerator<BaseData>(true);
             ScheduleEnumerator(enumerator, enqueueable, lowerThreshold, upperThreshold, firstLoopCount);
@@ -407,23 +336,6 @@
         {
             if (request.IsUniverseSubscription)
             {
-<<<<<<< HEAD
-                // normal reader for all others
-                enumerator = CreateSubscriptionEnumerator(request.Security, config, localStartTime, localEndTime, MapFileResolver.Empty, tradeableDates, true, false);
-
-                // route these custom subscriptions through the exchange for buffering
-                var enqueueable = new EnqueueableEnumerator<BaseData>(true);
-
-                // add this enumerator to our exchange
-                ScheduleEnumerator(enumerator, enqueueable, GetLowerThreshold(config.Resolution), GetUpperThreshold(config.Resolution));
-
-                enumerator = enqueueable;
-            }
-
-            // create the subscription
-            var timeZoneOffsetProvider = new TimeZoneOffsetProvider(request.Security.Exchange.TimeZone, request.StartTimeUtc, request.EndTimeUtc);
-            return new Subscription(request.Universe, request.Security, config, enumerator, timeZoneOffsetProvider, request.StartTimeUtc, request.EndTimeUtc, true);
-=======
                 if (request.Universe is UserDefinedUniverse)
                 {
                     return new UserDefinedUniverseSubcriptionEnumeratorFactory(request.Universe as UserDefinedUniverse, MarketHoursDatabase.FromDataFolder());
@@ -444,7 +356,6 @@
                 new SubscriptionDataReaderSubscriptionEnumeratorFactory(_resultHandler, mapFileResolver, _factorFileProvider, false, true),
                 enumerator => ConfigureEnumerator(request, false, enumerator)
                 );
->>>>>>> 1a5e22cf
         }
 
         /// <summary>
