/*
 * QUANTCONNECT.COM - Democratizing Finance, Empowering Individuals.
 * Lean Algorithmic Trading Engine v2.0. Copyright 2014 QuantConnect Corporation.
 *
 * Licensed under the Apache License, Version 2.0 (the "License");
 * you may not use this file except in compliance with the License.
 * You may obtain a copy of the License at http://www.apache.org/licenses/LICENSE-2.0
 *
 * Unless required by applicable law or agreed to in writing, software
 * distributed under the License is distributed on an "AS IS" BASIS,
 * WITHOUT WARRANTIES OR CONDITIONS OF ANY KIND, either express or implied.
 * See the License for the specific language governing permissions and
 * limitations under the License.
*/
using System;
<<<<<<< HEAD
using System.Collections.Generic;
using System.ComponentModel;
using System.Threading.Tasks;
=======
>>>>>>> 46ce138f
using QuantConnect.Data;
using QuantConnect.Util;
using QuantConnect.Interfaces;
<<<<<<< HEAD
=======
using System.Collections.Generic;
using QuantConnect.Data.UniverseSelection;
>>>>>>> 46ce138f

namespace QuantConnect.Lean.Engine.DataFeeds
{
    /// <summary>
    /// Collection Subscription Factory takes a BaseDataCollection from BaseData factories
    /// and yields it one point at a time to the algorithm
    /// </summary>
    public class CollectionSubscriptionDataSourceReader : BaseSubscriptionDataSourceReader
    {
        private readonly DateTime _date;
        private readonly BaseData _factory;
        private readonly SubscriptionDataConfig _config;

        /// <summary>
        /// Initializes a new instance of the <see cref="CollectionSubscriptionDataSourceReader"/> class
        /// </summary>
        /// <param name="dataCacheProvider">Used to cache data for requested from the IDataProvider</param>
        /// <param name="config">The subscription's configuration</param>
        /// <param name="date">The date this factory was produced to read data for</param>
        /// <param name="isLiveMode">True if we're in live mode, false for backtesting</param>
        public CollectionSubscriptionDataSourceReader(IDataCacheProvider dataCacheProvider, SubscriptionDataConfig config, DateTime date, bool isLiveMode)
            :base(dataCacheProvider, isLiveMode)
        {
            _date = date;
            _config = config;
            _factory = _config.GetBaseDataInstance();
        }

        /// <summary>
        /// Event fired when an exception is thrown during a call to
        /// <see cref="BaseData.Reader(SubscriptionDataConfig, string, DateTime, bool)"/>
        /// </summary>
        public event EventHandler<ReaderErrorEventArgs> ReaderError;

        /// <summary>
        /// Reads the specified <paramref name="source"/>
        /// </summary>
        /// <param name="source">The source to be read</param>
        /// <returns>An <see cref="IEnumerable{BaseData}"/> that contains the data in the source</returns>
        public override IEnumerable<BaseData> Read(SubscriptionDataSource source)
        {
            SubscriptionDataSourceReader.CheckRemoteFileCache();

            IStreamReader reader = null;
            try
            {
                reader = CreateStreamReader(source);
                if (reader == null)
                {
<<<<<<< HEAD
                    reader = source.GetStreamReader(_dataCacheProvider);
                }
                catch (Exception e)
                {
                    OnInvalidSource(source, e);
                    yield break;
                }

                if (reader.EndOfStream)
                {
                    OnInvalidSource(source, new Exception($"The reader was empty for source: ${source.Source}"));
=======
>>>>>>> 46ce138f
                    yield break;
                }

                var raw = "";
                while (!reader.EndOfStream)
                {
                    BaseDataCollection instances = null;
                    try
                    {
<<<<<<< HEAD
                        var readlineTask = Task.Run(() => reader.ReadLine());

                        if (!readlineTask.Wait(source.TimeoutInMilliseconds))
                            throw new TimeoutException($"{source.Source} did not return after {source.TimeoutInMilliseconds} milliseconds.");

                        raw = readlineTask.Result;
                        var result = _factory.Reader(_config, raw, _date, _isLiveMode);
=======
                        raw = reader.ReadLine();
                        var result = _factory.Reader(_config, raw, _date, IsLiveMode);
>>>>>>> 46ce138f
                        instances = result as BaseDataCollection;
                        if (instances == null && !reader.ShouldBeRateLimited)
                        {
                            OnInvalidSource(source, new Exception("Reader must generate a BaseDataCollection with the FileFormat.Collection"));
                            continue;
                        }
                    }
                    catch (Exception err)
                    {
                        OnReaderError(raw, err);
                        if (!reader.ShouldBeRateLimited)
                        {
                            continue;
                        }
                    }

                    if (IsLiveMode
                        // this shouldn't happen, rest reader is the only one to be rate limited
                        // and in live mode, but just in case...
                        || instances == null && reader.ShouldBeRateLimited)
                    {
                        // in live trading these data points will be unrolled at the
                        // 'LiveCustomDataSubscriptionEnumeratorFactory' level
                        yield return instances;
                    }
                    else
                    {
                        foreach (var instance in instances.Data)
                        {
                            if (instance != null && instance.EndTime != default(DateTime))
                            {
                                yield return instance;
                            }
                        }
                    }
                }
            }
            finally
            {
                reader.DisposeSafely();
            }
        }

        /// <summary>
        /// Event invocator for the <see cref="ReaderError"/> event
        /// </summary>
        /// <param name="line">The line that caused the exception</param>
        /// <param name="exception">The exception that was caught</param>
        private void OnReaderError(string line, Exception exception)
        {
            var handler = ReaderError;
            if (handler != null) handler(this, new ReaderErrorEventArgs(line, exception));
        }
    }
}<|MERGE_RESOLUTION|>--- conflicted
+++ resolved
@@ -1,4 +1,4 @@
-/*
+﻿/*
  * QUANTCONNECT.COM - Democratizing Finance, Empowering Individuals.
  * Lean Algorithmic Trading Engine v2.0. Copyright 2014 QuantConnect Corporation.
  *
@@ -13,20 +13,11 @@
  * limitations under the License.
 */
 using System;
-<<<<<<< HEAD
-using System.Collections.Generic;
-using System.ComponentModel;
-using System.Threading.Tasks;
-=======
->>>>>>> 46ce138f
 using QuantConnect.Data;
 using QuantConnect.Util;
 using QuantConnect.Interfaces;
-<<<<<<< HEAD
-=======
 using System.Collections.Generic;
 using QuantConnect.Data.UniverseSelection;
->>>>>>> 46ce138f
 
 namespace QuantConnect.Lean.Engine.DataFeeds
 {
@@ -76,20 +67,6 @@
                 reader = CreateStreamReader(source);
                 if (reader == null)
                 {
-<<<<<<< HEAD
-                    reader = source.GetStreamReader(_dataCacheProvider);
-                }
-                catch (Exception e)
-                {
-                    OnInvalidSource(source, e);
-                    yield break;
-                }
-
-                if (reader.EndOfStream)
-                {
-                    OnInvalidSource(source, new Exception($"The reader was empty for source: ${source.Source}"));
-=======
->>>>>>> 46ce138f
                     yield break;
                 }
 
@@ -99,18 +76,8 @@
                     BaseDataCollection instances = null;
                     try
                     {
-<<<<<<< HEAD
-                        var readlineTask = Task.Run(() => reader.ReadLine());
-
-                        if (!readlineTask.Wait(source.TimeoutInMilliseconds))
-                            throw new TimeoutException($"{source.Source} did not return after {source.TimeoutInMilliseconds} milliseconds.");
-
-                        raw = readlineTask.Result;
-                        var result = _factory.Reader(_config, raw, _date, _isLiveMode);
-=======
                         raw = reader.ReadLine();
                         var result = _factory.Reader(_config, raw, _date, IsLiveMode);
->>>>>>> 46ce138f
                         instances = result as BaseDataCollection;
                         if (instances == null && !reader.ShouldBeRateLimited)
                         {
