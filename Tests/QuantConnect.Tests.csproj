--- conflicted
+++ resolved
@@ -299,11 +299,8 @@
     <Compile Include="Symbols.cs" />
     <Compile Include="TestExtensions.cs" />
     <Compile Include="Indicators\LinearWeightedMovingAverageTests.cs" />
-<<<<<<< HEAD
     <Compile Include="ToolBox\ForexVolume\ForexVolumeDownloaderTest.cs" />
-=======
     <Compile Include="ToolBox\LeanDataReaderTests.cs" />
->>>>>>> d61884e6
     <Compile Include="ToolBox\LeanDataWriterTests.cs" />
     <None Include="app.config">
       <SubType>Designer</SubType>
