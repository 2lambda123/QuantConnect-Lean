﻿/*
 * QUANTCONNECT.COM - Democratizing Finance, Empowering Individuals.
 * Lean Algorithmic Trading Engine v2.0. Copyright 2014 QuantConnect Corporation.
 *
 * Licensed under the Apache License, Version 2.0 (the "License");
 * you may not use this file except in compliance with the License.
 * You may obtain a copy of the License at http://www.apache.org/licenses/LICENSE-2.0
 *
 * Unless required by applicable law or agreed to in writing, software
 * distributed under the License is distributed on an "AS IS" BASIS,
 * WITHOUT WARRANTIES OR CONDITIONS OF ANY KIND, either express or implied.
 * See the License for the specific language governing permissions and
 * limitations under the License.
*/

using System;
using NUnit.Framework;
using QuantConnect.Data;
using QuantConnect.Data.Market;
using QuantConnect.Orders;
using QuantConnect.Orders.Fees;
using QuantConnect.Securities;
using QuantConnect.Securities.Cfd;
using QuantConnect.Securities.Forex;
using QuantConnect.Securities.Future;
using QuantConnect.Securities.Option;
using QuantConnect.Securities.Crypto;
using QuantConnect.Tests.Common.Securities;

namespace QuantConnect.Tests.Common.Orders.Fees
{
    [TestFixture]
    public class AlphaStreamsFeeModelTests
    {
        [TestCase(-100)]
        [TestCase(100)]
        public void CalculateOrderFeeForLongOrShortEquity(int quantity)
        {
            var security = SecurityTests.GetSecurity();
            security.SetMarketPrice(new Tick(DateTime.UtcNow, security.Symbol, 100, 100));

            var feeModel = new AlphaStreamsFeeModel();

            var parameters = new OrderFeeParameters(
                security,
                new MarketOrder(security.Symbol, quantity, DateTime.UtcNow)
            );

            var fee = feeModel.GetOrderFee(parameters);

            Assert.AreEqual(Currencies.USD, fee.Value.Currency);
            var expected = 0m * security.Price * quantity;
            Assert.AreEqual(expected, fee.Value.Amount);
        }

        [TestCase(-1)]
        [TestCase(1)]
        public void CalculateOrderFeeForLongOrShortFutures(int quantity)
        {
            var tz = TimeZones.NewYork;
            var security = new Future(Symbols.Fut_SPY_Feb19_2016,
                SecurityExchangeHours.AlwaysOpen(tz),
                new Cash("USD", 0, 0),
                SymbolProperties.GetDefault("USD"),
                ErrorCurrencyConverter.Instance,
                RegisteredSecurityDataTypesProvider.Null
            );
            security.SetMarketPrice(new Tick(DateTime.UtcNow, security.Symbol, 100, 100));

            var feeModel = new AlphaStreamsFeeModel();

            var parameters = new OrderFeeParameters(
                security,
                new MarketOrder(security.Symbol, quantity, DateTime.UtcNow)
            );

            var fee = feeModel.GetOrderFee(parameters);

            Assert.AreEqual(Currencies.USD, fee.Value.Currency);
            Assert.AreEqual(Math.Abs(quantity) * 0.50m, fee.Value.Amount);
        }

        [TestCase(-1)]
        [TestCase(1)]
        public void CalculateOrderFeeForLongOrShortOptions(int quantity)
        {
            var tz = TimeZones.NewYork;
            var security = new Option(Symbols.SPY_C_192_Feb19_2016,
                SecurityExchangeHours.AlwaysOpen(tz),
                new Cash("USD", 0, 0),
                new OptionSymbolProperties(SymbolProperties.GetDefault("USD")),
                ErrorCurrencyConverter.Instance,
                RegisteredSecurityDataTypesProvider.Null
            );
            security.SetMarketPrice(new Tick(DateTime.UtcNow, security.Symbol, 100, 100));

            var feeModel = new AlphaStreamsFeeModel();

            var parameters = new OrderFeeParameters(
                security,
                new MarketOrder(security.Symbol, quantity, DateTime.UtcNow)
            );

            var fee = feeModel.GetOrderFee(parameters);

            Assert.AreEqual(Currencies.USD, fee.Value.Currency);
            Assert.AreEqual(Math.Abs(quantity) * 0.50m, fee.Value.Amount);
        }

        [TestCase(-1)]
        [TestCase(1)]
        public void GetMinimumOrderFeeForLongOrShortOptions(int quantity)
        {
            var tz = TimeZones.NewYork;
            var security = new Option(Symbols.SPY_C_192_Feb19_2016,
                SecurityExchangeHours.AlwaysOpen(tz),
                new Cash("USD", 0, 0),
                new OptionSymbolProperties(SymbolProperties.GetDefault("USD")),
                ErrorCurrencyConverter.Instance,
                RegisteredSecurityDataTypesProvider.Null
            );
            security.SetMarketPrice(new Tick(DateTime.UtcNow, security.Symbol, 100, 100));

            var feeModel = new AlphaStreamsFeeModel();

            var parameters = new OrderFeeParameters(
                security,
                new MarketOrder(security.Symbol, quantity, DateTime.UtcNow)
            );

            var fee = feeModel.GetOrderFee(parameters);

            Assert.AreEqual(Currencies.USD, fee.Value.Currency);
            Assert.AreEqual(Math.Abs(quantity) * 0.50m, fee.Value.Amount);
        }

        [TestCase(-1000)]
        [TestCase(1000)]
        public void CalculateOrderFeeForLongOrShortForex(int quantity)
        {
            var tz = TimeZones.NewYork;
            var security = new Forex(
                SecurityExchangeHours.AlwaysOpen(tz),
                new Cash("USD", 0, 1),
                new SubscriptionDataConfig(typeof(TradeBar), Symbols.EURUSD, Resolution.Minute, tz, tz, true, false, false),
                new SymbolProperties("EURUSD", "USD", 1, 0.01m, 0.00000001m),
                ErrorCurrencyConverter.Instance,
                RegisteredSecurityDataTypesProvider.Null
            );
            security.SetMarketPrice(new Tick(DateTime.UtcNow, security.Symbol, 100, 100));

            var feeModel = new AlphaStreamsFeeModel();

            var parameters = new OrderFeeParameters(
                security,
                new MarketOrder(security.Symbol, quantity, DateTime.UtcNow)
            );

            var fee = feeModel.GetOrderFee(parameters);

            Assert.AreEqual(Currencies.USD, fee.Value.Currency);
            Assert.AreEqual(0.000002m * security.Price * Math.Abs(quantity), fee.Value.Amount);
        }

        [TestCase(-1000000)]
        [TestCase(1000000)]
        public void CalculateOrderFeeForLongOrShortForexNonUsd(int quantity)
        {
            var conversionRate = 1.2m;
            var tz = TimeZones.NewYork;
            var security = new Forex(
                SecurityExchangeHours.AlwaysOpen(tz),
                new Cash("GBP", 0, conversionRate),
                new SubscriptionDataConfig(typeof(TradeBar), Symbols.EURGBP, Resolution.Minute, tz, tz, true, false, false),
                new SymbolProperties("EURGBP", "GBP", 1, 0.01m, 0.00000001m),
                ErrorCurrencyConverter.Instance,
                RegisteredSecurityDataTypesProvider.Null
            );
            security.SetMarketPrice(new Tick(DateTime.UtcNow, security.Symbol, 100, 100));

            var feeModel = new AlphaStreamsFeeModel();

            var fee = feeModel.GetOrderFee(
                new OrderFeeParameters(
                    security,
                    new MarketOrder(security.Symbol, quantity, DateTime.UtcNow)
                )
            );

            Assert.AreEqual(Currencies.USD, fee.Value.Currency);
            Assert.AreEqual(0.000002m * security.Price * Math.Abs(quantity) * conversionRate, fee.Value.Amount);
        }

        [Test]
        public void CalculateReturnsFeeInQuotecurrencyInAccountCurrency()
        {
<<<<<<< HEAD
            Crypto btcusd = new Crypto(
                SecurityExchangeHours.AlwaysOpen(TimeZones.NewYork),
                    new Cash(Currencies.USD, 0, 1),
                    new SubscriptionDataConfig(typeof(TradeBar), Symbols.BTCUSD, Resolution.Minute, TimeZones.NewYork, TimeZones.NewYork, true, false, false),
                    new SymbolProperties("BTCUSD", Currencies.USD, 1, 0.01m, 0.00000001m),
                    ErrorCurrencyConverter.Instance
                );
            btcusd.SetMarketPrice(new Tick(DateTime.UtcNow, btcusd.Symbol, 100, 100));

            var feeModel = new AlphaStreamsFeeModel();

            var fee = feeModel.GetOrderFee(
                new OrderFeeParameters(
                    btcusd,
                    new MarketOrder(btcusd.Symbol, 1, DateTime.UtcNow)
                )
            );

            Assert.AreEqual(Currencies.USD, fee.Value.Currency);
            Assert.AreEqual(0.2m, fee.Value.Amount);
        }

        [Test]
        public void ReturnsFeeInQuoteCurrencyInOtherCurrency()
        {
            Crypto btceur = new Crypto(
                SecurityExchangeHours.AlwaysOpen(TimeZones.NewYork),
                new Cash("EUR", 0, 10),
                new SubscriptionDataConfig(typeof(TradeBar), Symbols.BTCEUR, Resolution.Minute, TimeZones.NewYork, TimeZones.NewYork, true, false, false),
                new SymbolProperties("BTCEUR", "EUR", 1, 0.01m, 0.00000001m),
                ErrorCurrencyConverter.Instance
            );
            btceur.SetMarketPrice(new Tick(DateTime.UtcNow, btceur.Symbol, 100, 100));

            var feeModel = new AlphaStreamsFeeModel();

            var fee = feeModel.GetOrderFee(
                new OrderFeeParameters(
                    btceur,
                    new MarketOrder(btceur.Symbol, 1, DateTime.UtcNow)
                )
            );

            Assert.AreEqual("EUR", fee.Value.Currency);
            Assert.AreEqual(0.2m, fee.Value.Amount);
        }

        [Test]
        public void CalculateOrderFeeForCfd()
        {
            var tz = TimeZones.NewYork;
            var security = new Cfd(
                SecurityExchangeHours.AlwaysOpen(tz),
                new Cash("EUR", 0, 0),
                new SubscriptionDataConfig(typeof(QuoteBar), Symbols.DE30EUR, Resolution.Minute, tz, tz, true, false, false),
                new SymbolProperties("DE30EUR", "EUR", 1, 0.01m, 1m),
                ErrorCurrencyConverter.Instance
            );
            security.SetMarketPrice(new Tick(DateTime.UtcNow, security.Symbol, 12000, 12000));

            var feeModel = new AlphaStreamsFeeModel();

            var fee = feeModel.GetOrderFee(
                new OrderFeeParameters(
                    security,
                    new MarketOrder(security.Symbol, 1, DateTime.UtcNow)
                )
            );

            Assert.AreEqual(0, fee.Value.Amount);
=======
            Assert.Throws<ArgumentException>(
                () =>
                {
                    var tz = TimeZones.NewYork;
                    var security = new Cfd(
                        SecurityExchangeHours.AlwaysOpen(tz),
                        new Cash("EUR", 0, 0),
                        new SubscriptionDataConfig(typeof(QuoteBar), Symbols.DE30EUR, Resolution.Minute, tz, tz, true, false, false),
                        new SymbolProperties("DE30EUR", "EUR", 1, 0.01m, 1m),
                        ErrorCurrencyConverter.Instance,
                        RegisteredSecurityDataTypesProvider.Null
                    );
                    security.SetMarketPrice(new Tick(DateTime.UtcNow, security.Symbol, 12000, 12000));

                    var feeModel = new AlphaStreamsFeeModel();

                    feeModel.GetOrderFee(
                        new OrderFeeParameters(
                            security,
                            new MarketOrder(security.Symbol, 1, DateTime.UtcNow)
                        )
                    );
                });
>>>>>>> d8da4460
        }
    }
}<|MERGE_RESOLUTION|>--- conflicted
+++ resolved
@@ -1,4 +1,4 @@
-﻿/*
+/*
  * QUANTCONNECT.COM - Democratizing Finance, Empowering Individuals.
  * Lean Algorithmic Trading Engine v2.0. Copyright 2014 QuantConnect Corporation.
  *
@@ -194,7 +194,6 @@
         [Test]
         public void CalculateReturnsFeeInQuotecurrencyInAccountCurrency()
         {
-<<<<<<< HEAD
             Crypto btcusd = new Crypto(
                 SecurityExchangeHours.AlwaysOpen(TimeZones.NewYork),
                     new Cash(Currencies.USD, 0, 1),
@@ -265,31 +264,6 @@
             );
 
             Assert.AreEqual(0, fee.Value.Amount);
-=======
-            Assert.Throws<ArgumentException>(
-                () =>
-                {
-                    var tz = TimeZones.NewYork;
-                    var security = new Cfd(
-                        SecurityExchangeHours.AlwaysOpen(tz),
-                        new Cash("EUR", 0, 0),
-                        new SubscriptionDataConfig(typeof(QuoteBar), Symbols.DE30EUR, Resolution.Minute, tz, tz, true, false, false),
-                        new SymbolProperties("DE30EUR", "EUR", 1, 0.01m, 1m),
-                        ErrorCurrencyConverter.Instance,
-                        RegisteredSecurityDataTypesProvider.Null
-                    );
-                    security.SetMarketPrice(new Tick(DateTime.UtcNow, security.Symbol, 12000, 12000));
-
-                    var feeModel = new AlphaStreamsFeeModel();
-
-                    feeModel.GetOrderFee(
-                        new OrderFeeParameters(
-                            security,
-                            new MarketOrder(security.Symbol, 1, DateTime.UtcNow)
-                        )
-                    );
-                });
->>>>>>> d8da4460
         }
     }
 }