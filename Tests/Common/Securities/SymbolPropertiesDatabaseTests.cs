--- conflicted
+++ resolved
@@ -1,4 +1,4 @@
-﻿/*
+/*
  * QUANTCONNECT.COM - Democratizing Finance, Empowering Individuals.
  * Lean Algorithmic Trading Engine v2.0. Copyright 2014 QuantConnect Corporation.
  *
@@ -152,32 +152,19 @@
             Console.WriteLine(sb.ToString());
         }
 
-<<<<<<< HEAD
-        public class GdaxCurrency
-        {
-            [JsonProperty("id")] 
-            public string Id { get; set; }
-
-            [JsonProperty("name")] 
-=======
         private class GdaxCurrency
         {
             [JsonProperty("id")]
             public string Id { get; set; }
 
             [JsonProperty("name")]
->>>>>>> e98b31fc
             public string Name { get; set; }
 
             [JsonProperty("min_size")]
             public decimal MinSize { get; set; }
         }
 
-<<<<<<< HEAD
-        public class GdaxProduct
-=======
         private class GdaxProduct
->>>>>>> e98b31fc
         {
             [JsonProperty("id")]
             public string Id { get; set; }
@@ -233,8 +220,6 @@
 
         #endregion
 
-<<<<<<< HEAD
-=======
         #region Bitfinex brokerage
 
         [Test, Explicit]
@@ -373,6 +358,5 @@
 
         #endregion
 
->>>>>>> e98b31fc
     }
 }