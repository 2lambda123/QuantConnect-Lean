﻿<?xml version="1.0" encoding="utf-8"?>
<Project ToolsVersion="12.0" DefaultTargets="Build" xmlns="http://schemas.microsoft.com/developer/msbuild/2003">
  <Import Project="$(MSBuildExtensionsPath)\$(MSBuildToolsVersion)\Microsoft.Common.props" Condition="Exists('$(MSBuildExtensionsPath)\$(MSBuildToolsVersion)\Microsoft.Common.props')" />
  <PropertyGroup>
    <Configuration Condition=" '$(Configuration)' == '' ">Debug</Configuration>
    <Platform Condition=" '$(Platform)' == '' ">AnyCPU</Platform>
    <ProjectGuid>{AC9A142C-B485-44D7-91FF-015C22C43D05}</ProjectGuid>
    <OutputType>Exe</OutputType>
    <AppDesignerFolder>Properties</AppDesignerFolder>
    <RootNamespace>QuantConnect.ToolBox</RootNamespace>
    <AssemblyName>QuantConnect.ToolBox</AssemblyName>
    <TargetFrameworkVersion>v4.5</TargetFrameworkVersion>
    <FileAlignment>512</FileAlignment>
  </PropertyGroup>
  <PropertyGroup Condition=" '$(Configuration)|$(Platform)' == 'Debug|AnyCPU' ">
    <DebugSymbols>true</DebugSymbols>
    <DebugType>full</DebugType>
    <Optimize>false</Optimize>
    <OutputPath>bin\Debug\</OutputPath>
    <DefineConstants>DEBUG;TRACE</DefineConstants>
    <ErrorReport>prompt</ErrorReport>
    <WarningLevel>4</WarningLevel>
    <AllowUnsafeBlocks>true</AllowUnsafeBlocks>
  </PropertyGroup>
  <PropertyGroup Condition=" '$(Configuration)|$(Platform)' == 'Release|AnyCPU' ">
    <DebugType>pdbonly</DebugType>
    <Optimize>true</Optimize>
    <OutputPath>bin\Release\</OutputPath>
    <DefineConstants>TRACE</DefineConstants>
    <ErrorReport>prompt</ErrorReport>
    <WarningLevel>4</WarningLevel>
    <AllowUnsafeBlocks>true</AllowUnsafeBlocks>
  </PropertyGroup>
  <PropertyGroup>
<<<<<<< HEAD
    <StartupObject>QuantConnect.ToolBox.BovespaConverter.Program</StartupObject>
=======
    <StartupObject>QuantConnect.ToolBox.OandaDownloader.Program</StartupObject>
>>>>>>> a56a8bde
  </PropertyGroup>
  <ItemGroup>
    <Reference Include="Ionic.Zip">
      <HintPath>..\packages\DotNetZip.1.9.3\lib\net20\Ionic.Zip.dll</HintPath>
    </Reference>
    <Reference Include="Newtonsoft.Json, Version=7.0.0.0, Culture=neutral, PublicKeyToken=30ad4fe6b2a6aeed, processorArchitecture=MSIL">
      <SpecificVersion>False</SpecificVersion>
      <HintPath>..\packages\Newtonsoft.Json.7.0.1\lib\net45\Newtonsoft.Json.dll</HintPath>
    </Reference>
    <Reference Include="SevenZipSharp">
      <HintPath>..\packages\SevenZipSharp.0.64\lib\SevenZipSharp.dll</HintPath>
    </Reference>
    <Reference Include="System" />
    <Reference Include="System.Core" />
    <Reference Include="System.IO.Compression" />
    <Reference Include="System.IO.Compression.FileSystem" />
    <Reference Include="System.Net.Http" />
    <Reference Include="System.Xml.Linq" />
    <Reference Include="System.Data.DataSetExtensions" />
    <Reference Include="Microsoft.CSharp" />
    <Reference Include="System.Data" />
    <Reference Include="System.Xml" />
  </ItemGroup>
  <ItemGroup>
    <Compile Include="AlgoSeekOptionsConverter\Program.cs" />
    <Compile Include="BovespaConverter\Program.cs" />
    <Compile Include="CoarseUniverseGenerator\Program.cs" />
    <Compile Include="DukascopyDownloader\DukascopyDataDownloader.cs" />
    <Compile Include="DukascopyDownloader\Program.cs" />
    <Compile Include="GoogleDownloader\GoogleDataDownloader.cs" />
    <Compile Include="GoogleDownloader\Program.cs" />
<<<<<<< HEAD
    <Compile Include="LeanBar.cs" />
=======
>>>>>>> a56a8bde
    <Compile Include="LeanDataWriter.cs" />
    <Compile Include="LeanInstrument.cs" />
    <Compile Include="OandaDownloader\OandaDataDownloader.cs" />
    <Compile Include="OandaDownloader\OandaRestLibrary\Credentials.cs" />
    <Compile Include="OandaDownloader\OandaRestLibrary\Candle.cs" />
    <Compile Include="OandaDownloader\OandaRestLibrary\CandlesResponse.cs" />
    <Compile Include="OandaDownloader\OandaRestLibrary\CandlesRequest.cs" />
    <Compile Include="OandaDownloader\OandaRestLibrary\Request.cs" />
    <Compile Include="OandaDownloader\OandaRestLibrary\Instrument.cs" />
    <Compile Include="OandaDownloader\Program.cs" />
    <Compile Include="Properties\AssemblyInfo.cs" />
    <Compile Include="QuantQuoteConverter\Program.cs" />
    <Compile Include="IDataDownloader.cs" />
    <Compile Include="YahooDownloader\YahooCli.cs" />
    <Compile Include="YahooDownloader\YahooDataDownloader.cs" />
  </ItemGroup>
  <ItemGroup>
    <None Include="BovespaConverter\config.json">
      <CopyToOutputDirectory>PreserveNewest</CopyToOutputDirectory>
    </None>
    <None Include="CoarseUniverseGenerator\config.json">
      <CopyToOutputDirectory>PreserveNewest</CopyToOutputDirectory>
    </None>
    <None Include="packages.config" />
  </ItemGroup>
  <ItemGroup>
    <None Include="instruments_oanda.txt">
      <CopyToOutputDirectory>Always</CopyToOutputDirectory>
    </None>
  </ItemGroup>
  <ItemGroup>
    <ProjectReference Include="..\Common\QuantConnect.csproj">
      <Project>{2545c0b4-fabb-49c9-8dd1-9ad7ee23f86b}</Project>
      <Name>QuantConnect</Name>
    </ProjectReference>
    <ProjectReference Include="..\Compression\QuantConnect.Compression.csproj">
      <Project>{bc3bc77e-0502-43db-a727-b94f9765d74b}</Project>
      <Name>QuantConnect.Compression</Name>
    </ProjectReference>
    <ProjectReference Include="..\Configuration\QuantConnect.Configuration.csproj">
      <Project>{0aeb4ea3-28c8-476e-89fd-926f06590b4c}</Project>
      <Name>QuantConnect.Configuration</Name>
    </ProjectReference>
    <ProjectReference Include="..\Logging\QuantConnect.Logging.csproj">
      <Project>{01911409-86be-4e7d-9947-df714138610d}</Project>
      <Name>QuantConnect.Logging</Name>
    </ProjectReference>
  </ItemGroup>
  <ItemGroup>
    <None Include="instruments_dukascopy.txt">
      <CopyToOutputDirectory>Always</CopyToOutputDirectory>
    </None>
  </ItemGroup>
  <ItemGroup>
    <Content Include="BovespaConverter\tickers.txt">
      <CopyToOutputDirectory>PreserveNewest</CopyToOutputDirectory>
    </Content>
    <Content Include="BovespaConverter\tickerschange.txt">
      <CopyToOutputDirectory>PreserveNewest</CopyToOutputDirectory>
    </Content>
    <Content Include="CoarseUniverseGenerator\exclusions.txt">
      <CopyToOutputDirectory>PreserveNewest</CopyToOutputDirectory>
    </Content>
  </ItemGroup>
  <ItemGroup />
  <Import Project="$(MSBuildToolsPath)\Microsoft.CSharp.targets" />
  <!-- To modify your build process, add your task inside one of the targets below and uncomment it. 
       Other similar extension points exist, see Microsoft.Common.targets.
  <Target Name="BeforeBuild">
  </Target>
  <Target Name="AfterBuild">
  </Target>
  -->
</Project><|MERGE_RESOLUTION|>--- conflicted
+++ resolved
@@ -32,11 +32,7 @@
     <AllowUnsafeBlocks>true</AllowUnsafeBlocks>
   </PropertyGroup>
   <PropertyGroup>
-<<<<<<< HEAD
-    <StartupObject>QuantConnect.ToolBox.BovespaConverter.Program</StartupObject>
-=======
     <StartupObject>QuantConnect.ToolBox.OandaDownloader.Program</StartupObject>
->>>>>>> a56a8bde
   </PropertyGroup>
   <ItemGroup>
     <Reference Include="Ionic.Zip">
@@ -53,7 +49,6 @@
     <Reference Include="System.Core" />
     <Reference Include="System.IO.Compression" />
     <Reference Include="System.IO.Compression.FileSystem" />
-    <Reference Include="System.Net.Http" />
     <Reference Include="System.Xml.Linq" />
     <Reference Include="System.Data.DataSetExtensions" />
     <Reference Include="Microsoft.CSharp" />
@@ -62,16 +57,11 @@
   </ItemGroup>
   <ItemGroup>
     <Compile Include="AlgoSeekOptionsConverter\Program.cs" />
-    <Compile Include="BovespaConverter\Program.cs" />
     <Compile Include="CoarseUniverseGenerator\Program.cs" />
     <Compile Include="DukascopyDownloader\DukascopyDataDownloader.cs" />
     <Compile Include="DukascopyDownloader\Program.cs" />
     <Compile Include="GoogleDownloader\GoogleDataDownloader.cs" />
     <Compile Include="GoogleDownloader\Program.cs" />
-<<<<<<< HEAD
-    <Compile Include="LeanBar.cs" />
-=======
->>>>>>> a56a8bde
     <Compile Include="LeanDataWriter.cs" />
     <Compile Include="LeanInstrument.cs" />
     <Compile Include="OandaDownloader\OandaDataDownloader.cs" />
@@ -89,9 +79,6 @@
     <Compile Include="YahooDownloader\YahooDataDownloader.cs" />
   </ItemGroup>
   <ItemGroup>
-    <None Include="BovespaConverter\config.json">
-      <CopyToOutputDirectory>PreserveNewest</CopyToOutputDirectory>
-    </None>
     <None Include="CoarseUniverseGenerator\config.json">
       <CopyToOutputDirectory>PreserveNewest</CopyToOutputDirectory>
     </None>
@@ -126,12 +113,6 @@
     </None>
   </ItemGroup>
   <ItemGroup>
-    <Content Include="BovespaConverter\tickers.txt">
-      <CopyToOutputDirectory>PreserveNewest</CopyToOutputDirectory>
-    </Content>
-    <Content Include="BovespaConverter\tickerschange.txt">
-      <CopyToOutputDirectory>PreserveNewest</CopyToOutputDirectory>
-    </Content>
     <Content Include="CoarseUniverseGenerator\exclusions.txt">
       <CopyToOutputDirectory>PreserveNewest</CopyToOutputDirectory>
     </Content>
