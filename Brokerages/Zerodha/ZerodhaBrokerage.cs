﻿/*
 * QUANTCONNECT.COM - Democratizing Finance, Empowering Individuals.
 * Lean Algorithmic Trading Engine v2.0. Copyright 2014 QuantConnect Corporation.
 *
 * Licensed under the Apache License, Version 2.0 (the "License");
 * you may not use this file except in compliance with the License.
 * You may obtain a copy of the License at http://www.apache.org/licenses/LICENSE-2.0
 *
 * Unless required by applicable law or agreed to in writing, software
 * distributed under the License is distributed on an "AS IS" BASIS,
 * WITHOUT WARRANTIES OR CONDITIONS OF ANY KIND, either express or implied.
 * See the License for the specific language governing permissions and
 * limitations under the License.
*/

using Newtonsoft.Json;
using QuantConnect.Data;
using QuantConnect.Interfaces;
using QuantConnect.Logging;
using QuantConnect.Securities;
using System;
using System.Collections.Concurrent;
using System.Collections.Generic;
using System.Globalization;
using System.Linq;
using QuantConnect.Orders.Fees;
using System.Threading;
using QuantConnect.Orders;
using QuantConnect.Brokerages.Zerodha.Messages;
using Tick = QuantConnect.Data.Market.Tick;
using System.Net.WebSockets;
using System.Text;
using Newtonsoft.Json.Linq;
using NodaTime;
using QuantConnect.Data.Market;
using QuantConnect.Configuration;

using Order = QuantConnect.Orders.Order;
using OrderType = QuantConnect.Orders.OrderType;

namespace QuantConnect.Brokerages.Zerodha
{
    /// <summary>
    /// Zerodha Brokerage implementation
    /// </summary>
    [BrokerageFactory(typeof(ZerodhaBrokerageFactory))]
<<<<<<< HEAD
    public partial class ZerodhaBrokerage : Brokerage, IDataQueueHandler
=======
    public partial class ZerodhaBrokerage : Brokerage, IDataQueueHandler, IDataQueueUniverseProvider
>>>>>>> 12acf7d0
    {
        #region Declarations
        private const int ConnectionTimeout = 30000;

        /// <summary>
        /// The websockets client instance
        /// </summary>
        protected ZerodhaWebSocketClientWrapper WebSocket;

        /// <summary>
        /// standard json parsing settings
        /// </summary>
        protected JsonSerializerSettings JsonSettings = new JsonSerializerSettings { FloatParseHandling = FloatParseHandling.Decimal };

        /// <summary>
        /// A list of currently active orders
        /// </summary>
        public ConcurrentDictionary<int, Order> CachedOrderIDs = new ConcurrentDictionary<int, Order>();

        /// <summary>
        /// A list of currently subscribed channels
        /// </summary>
        protected Dictionary<string, Channel> ChannelList = new Dictionary<string, Channel>();

        /// <summary>
        /// The api secret
        /// </summary>
        protected string ApiSecret;

        /// <summary>
        /// The api key
        /// </summary>
        protected string ApiKey;

        /// <summary>
        /// Timestamp of most recent heartbeat message
        /// </summary>
        protected DateTime LastHeartbeatUtcTime = DateTime.UtcNow;

        private readonly IAlgorithm _algorithm;
        private volatile bool _streamLocked;
        private readonly ConcurrentDictionary<int, decimal> _fills = new ConcurrentDictionary<int, decimal>();

        private readonly DataQueueHandlerSubscriptionManager SubscriptionManager;

        private ConcurrentDictionary<string, Symbol> _subscriptionsById = new ConcurrentDictionary<string, Symbol>();

        private readonly ConcurrentQueue<MessageData> _messageBuffer = new ConcurrentQueue<MessageData>();

        private readonly IDataAggregator _aggregator;

        private readonly ZerodhaSymbolMapper _symbolMapper;


        private readonly List<string> subscribeInstrumentTokens = new List<string>();
        private readonly List<string> unSubscribeInstrumentTokens = new List<string>();

        private Kite _kite;
        private readonly string _apiKey;
        private readonly string _accessToken;
        private readonly string _wssUrl = "wss://ws.kite.trade/";

        private readonly string _tradingSegment;
        private readonly string _zerodhaProductType;

        private DateTime _lastTradeTickTime;
        #endregion



        /// <summary>
        /// Constructor for brokerage
        /// </summary>
        /// <param name="aggregator">data aggregator </param>
        /// <param name="tradingSegment">trading segment</param>
        /// <param name="zerodhaProductType">zerodha product type - MIS, CNC or NRML </param>
        /// <param name="apiKey">api key</param>
        /// <param name="apiSecret">api secret</param>
        /// <param name="algorithm">the algorithm instance is required to retrieve account type</param>
        public ZerodhaBrokerage(string tradingSegment, string zerodhaProductType, string apiKey, string apiSecret, IAlgorithm algorithm, IDataAggregator aggregator)
            : base("Zerodha")
        {
            _tradingSegment = tradingSegment;
            _zerodhaProductType = zerodhaProductType;
            _algorithm = algorithm;
            _aggregator = aggregator;
            _kite = new Kite(apiKey, apiSecret);
            _apiKey = apiKey;
            _accessToken = apiSecret;
            WebSocket = new ZerodhaWebSocketClientWrapper();
            _wssUrl += string.Format(CultureInfo.InvariantCulture, "?api_key={0}&access_token={1}", _apiKey, _accessToken);
            WebSocket.Initialize(_wssUrl);
            WebSocket.Message += OnMessage;
            WebSocket.Open += (sender, args) =>
            {
                Log.Trace($"ZerodhaBrokerage(): WebSocket.Open. Subscribing");
                Subscribe(GetSubscribed());
            };
            WebSocket.Error += OnError;
            _symbolMapper = new ZerodhaSymbolMapper(_kite);

            var subscriptionManager = new EventBasedDataQueueHandlerSubscriptionManager();
            subscriptionManager.SubscribeImpl += (s, t) =>
            {
                Subscribe(s);
                return true;
            };
            subscriptionManager.UnsubscribeImpl += (s, t) => Unsubscribe(s);
            SubscriptionManager = subscriptionManager;

            Log.Trace("Start Zerodha Brokerage");
        }

        /// <summary>
        /// Subscribes to the requested symbols (using an individual streaming channel)
        /// </summary>
        /// <param name="symbols">The list of symbols to subscribe</param>
        public void Subscribe(IEnumerable<Symbol> symbols)
        {
            if (symbols.Count() <= 0)
            {
                return;
            }
            foreach (var symbol in symbols)
            {
                var market = GetSymbolMarket(symbol);
                var instrumentToken = _symbolMapper.GetZerodhaInstrumentToken(symbol.ID.Symbol, market);
                if (instrumentToken == 0)
                {
                    Log.Error("Invalid Zerodha Instrument token");
                }
                if (!subscribeInstrumentTokens.Contains(instrumentToken.ToStringInvariant()))
                {
                    subscribeInstrumentTokens.Add(instrumentToken.ToStringInvariant());
                    unSubscribeInstrumentTokens.Remove(instrumentToken.ToStringInvariant());
                    _subscriptionsById[instrumentToken.ToStringInvariant()] = symbol;
                }
            }
            string request = "{\"a\":\"subscribe\",\"v\":[" + String.Join(",", subscribeInstrumentTokens.ToArray()) + "]}";
            string requestFullMode = "{\"a\":\"mode\",\"v\":[\"full\",[" + String.Join(",", subscribeInstrumentTokens.ToArray()) + "]]}";
            WebSocket.Send(request);
            WebSocket.Send(requestFullMode);
        }

        /// <summary>
        /// Get symbol exchange
        /// </summary>
        /// <param name="symbol">symbols to get market</param>
        /// <returns>string</returns>
        private string GetSymbolMarket(Symbol symbol)
        {
            if(symbol.SecurityType == SecurityType.Equity && symbol.ID.Market.ToLowerInvariant() == "nfo")
            {
                return "nse";
            }
            else if (symbol.SecurityType == SecurityType.Option && symbol.ID.Market.ToLowerInvariant() == "nfo" && symbol.HasUnderlying)
            {
                if(symbol.Underlying.SecurityType == SecurityType.Equity && symbol.Underlying.ID.Market == "nfo")
                {
                    return "nse";
                }
            }
            return symbol.ID.Market;
        }

        /// <summary>
        /// Get list of subscribed symbol
        /// </summary>
        /// <returns></returns>
        private IEnumerable<Symbol> GetSubscribed()
        {
            return SubscriptionManager.GetSubscribedSymbols() ?? Enumerable.Empty<Symbol>();
        }

        /// <summary>
        /// Ends current subscriptions
        /// </summary>
        private bool Unsubscribe(IEnumerable<Symbol> symbols)
        {
            if (WebSocket.IsOpen)
            {
                foreach (var symbol in symbols)
                {
                    var instrumentToken = _symbolMapper.GetZerodhaInstrumentToken(symbol.ID.Symbol, symbol.ID.Market);
                    if (instrumentToken == 0)
                    {
                        Log.Error("Invalid Zerodha Instrument token");
                    }
                    if (!unSubscribeInstrumentTokens.Contains(instrumentToken.ToStringInvariant()))
                    {
                        unSubscribeInstrumentTokens.Add(instrumentToken.ToStringInvariant());
                        subscribeInstrumentTokens.Remove(instrumentToken.ToStringInvariant());
                        Symbol unSubscribeSymbol;
                        _subscriptionsById.TryRemove(instrumentToken.ToStringInvariant(), out unSubscribeSymbol);
                    }
                }
                string request = "{\"a\":\"unsubscribe\",\"v\":[" + String.Join(",", unSubscribeInstrumentTokens.ToArray()) + "]}";
                WebSocket.Send(request);
                return true;
            }
            return false;

        }


        /// <summary>
        /// Gets Quote using Zerodha API
        /// </summary>
        /// <returns> Quote</returns>
        public Quote GetQuote(Symbol symbol)
        {
            var instrument = _symbolMapper.GetZerodhaInstrumentToken(symbol.ID.Symbol, symbol.ID.Market);
            var instrumentIds = new string[] { instrument.ToStringInvariant() };
            var quotes = _kite.GetQuote(instrumentIds);
            return quotes[instrument.ToStringInvariant()];
        }

        /// <summary>
        /// Zerodha brokerage order events
        /// </summary>
        /// <param name="orderUpdate"></param>
        private void OnOrderUpdate(Messages.Order orderUpdate)
        {
            try
            {
                var brokerId = orderUpdate.OrderId;
                Log.Trace("OnZerodhaOrderEvent(): Broker ID:" + brokerId);
                var order = CachedOrderIDs
                    .FirstOrDefault(o => o.Value.BrokerId.Contains(brokerId))
                    .Value;
                if (order == null)
                {
                    order = _algorithm.Transactions.GetOrderByBrokerageId(brokerId);
                    if (order == null)
                    {
                        // not our order, nothing else to do here
                        return;
                    }
                }

                if (orderUpdate.Status == "CANCELLED")
                {
                    Order outOrder;
                    CachedOrderIDs.TryRemove(order.Id, out outOrder);
                    decimal ignored;
                    _fills.TryRemove(order.Id, out ignored);
                }

                if (orderUpdate.Status == "REJECTED")
                {
                    Order outOrder;
                    CachedOrderIDs.TryRemove(order.Id, out outOrder);
                    decimal ignored;
                    _fills.TryRemove(order.Id, out ignored);
                    OnOrderEvent(new OrderEvent(order, DateTime.UtcNow, OrderFee.Zero, "Zerodha Order Rejected Event: " + orderUpdate.StatusMessage) { Status = OrderStatus.Canceled });
                }

                if (orderUpdate.FilledQuantity > 0)
                {
                    var symbol = _symbolMapper.ConvertZerodhaSymbolToLeanSymbol(orderUpdate.InstrumentToken);
                    var fillPrice = orderUpdate.AveragePrice;
                    var fillQuantity = orderUpdate.FilledQuantity;
                    var direction = orderUpdate.TransactionType == "SELL" ? OrderDirection.Sell : OrderDirection.Buy;
                    var updTime = orderUpdate.OrderTimestamp.GetValueOrDefault();
                    var orderFee = new OrderFee(new CashAmount(
                                CalculateBrokerageOrderFee(orderUpdate.AveragePrice * orderUpdate.FilledQuantity),
                            Currencies.INR
                        ));
                    if (direction == OrderDirection.Sell)
                    {
                        fillQuantity = -1 * fillQuantity;
                    }
                    var status = OrderStatus.Filled;
                    if (fillQuantity != order.Quantity)
                    {
                        decimal totalFillQuantity;
                        _fills.TryGetValue(order.Id, out totalFillQuantity);
                        totalFillQuantity += fillQuantity;
                        _fills[order.Id] = totalFillQuantity;
                        status = totalFillQuantity == order.Quantity
                            ? OrderStatus.Filled
                            : OrderStatus.PartiallyFilled;
                    }

                    var orderEvent = new OrderEvent
                    (
                        order.Id, symbol, updTime, status,
                        direction, fillPrice, fillQuantity,
                        orderFee, $"Zerodha Order Event {direction}"
                    );

                    // if the order is closed, we no longer need it in the active order list
                    if (status == OrderStatus.Filled)
                    {
                        Order outOrder;
                        CachedOrderIDs.TryRemove(order.Id, out outOrder);
                        decimal ignored;
                        _fills.TryRemove(order.Id, out ignored);
                    }

                    OnOrderEvent(orderEvent);
                }
            }
            catch (Exception e)
            {
                Log.Error(e);
                throw;
            }
        }
        /// <summary>
        /// Zerodha brokerage fees calculation
        /// </summary>
        /// <param name="orderValue"></param>
        /// <returns></returns>
        private decimal CalculateBrokerageOrderFee(decimal orderValue)
        {
            bool isSell = orderValue < 0;
            orderValue = Math.Abs(orderValue);
            var multiplied = orderValue * 0.0003M;
            var brokerage = (multiplied > 20) ? 20 : Math.Round(multiplied, 2);

            var turnover = Math.Round(orderValue, 2);

            decimal sttTotal = 0;
            if (isSell)
            {
                sttTotal = Math.Round(orderValue * 0.00025M, 2);
            }

            var excTransCharge = Math.Round(turnover * 0.0000325M, 2);
            var cc = 0;


            var stax = Math.Round(0.18M * (brokerage + excTransCharge), 2);

            var sebiCharges = Math.Round((turnover * 0.000001M), 2);
            decimal stampCharges = 0;
            if (!isSell)
            {
                stampCharges = Math.Round(orderValue * 0.00003M, 2);
            }

            var totalTax = Math.Round(brokerage + sttTotal + excTransCharge + stampCharges + cc + stax + sebiCharges, 2);

            return totalTax;
        }

        /// <summary>
        /// Lock the streaming processing while we're sending orders as sometimes they fill before the REST call returns.
        /// </summary>
        public void LockStream()
        {
            Log.Trace("ZerodhaBrokerage.Messaging.LockStream(): Locking Stream");
            _streamLocked = true;
        }

        /// <summary>
        /// Unlock stream and process all backed up messages.
        /// </summary>
        public void UnlockStream()
        {
            Log.Trace("ZerodhaBrokerage.Messaging.UnlockStream(): Processing Backlog...");
            while (_messageBuffer.Any())
            {
                MessageData e;
                _messageBuffer.TryDequeue(out e);
                OnMessageImpl(e);
            }
            Log.Trace("ZerodhaBrokerage.Messaging.UnlockStream(): Stream Unlocked.");
            // Once dequeued in order; unlock stream.
            _streamLocked = false;
        }

        #region IBrokerage

        /// <summary>
        /// Returns the brokerage account's base currency
        /// </summary>
        public override string AccountBaseCurrency => Currencies.INR;

        /// <summary>
        /// Checks if the websocket connection is connected or in the process of connecting
        /// </summary>
        public override bool IsConnected => WebSocket.IsOpen;

        /// <summary>
        /// Connects to Zerodha wss
        /// </summary>
        public override void Connect()
        {
            if (IsConnected)
            {
                return;
            }

            Log.Trace("ZerodhaBrokerage.Connect(): Connecting...");

            var resetEvent = new ManualResetEvent(false);
            EventHandler triggerEvent = (o, args) => resetEvent.Set();
            WebSocket.Open += triggerEvent;
            WebSocket.Connect();
            if (!resetEvent.WaitOne(ConnectionTimeout))
            {
                throw new TimeoutException("Websockets connection timeout.");
            }
            WebSocket.Open -= triggerEvent;
        }

        /// <summary>
        /// Closes the websockets connection
        /// </summary>
        public override void Disconnect()
        {
            //base.Disconnect();
            if (WebSocket.IsOpen)
            {
                WebSocket.Close();
            }
        }


        /// <summary>
        /// Places a new order and assigns a new broker ID to the order
        /// </summary>
        /// <param name="order">The order to be placed</param>
        /// <returns>True if the request for a new order has been placed, false otherwise</returns>
        public override bool PlaceOrder(Order order)
        {
            LockStream();

            uint orderQuantity = Convert.ToUInt32(Math.Abs(order.Quantity));
            JObject orderResponse;

            decimal? triggerPrice = GetOrderTriggerPrice(order);
            decimal? orderPrice = GetOrderPrice(order);

            var kiteOrderType = ConvertOrderType(order.Type);

            var orderFee = new OrderFee(new CashAmount(CalculateBrokerageOrderFee(orderPrice.GetValueOrDefault() * order.AbsoluteQuantity), Currencies.INR));

            var orderProperties = order.Properties as ZerodhaOrderProperties;
            if (orderProperties == null)
            {
                var errorMessage = $"Order failed, Order Id: {order.Id} timestamp: {order.Time} quantity: {order.Quantity} content: Invalid product type Please set either MIS,CNC or NRML";
                OnOrderEvent(new OrderEvent(order, DateTime.UtcNow, orderFee, "Zerodha Order Event") { Status = OrderStatus.Invalid });
                OnMessage(new BrokerageMessageEvent(BrokerageMessageType.Warning, -1, errorMessage));

                UnlockStream();
                return false;
            }


            try
            {
                orderResponse = _kite.PlaceOrder(order.Symbol.ID.Market.ToUpperInvariant(), order.Symbol.ID.Symbol, order.Direction.ToString().ToUpperInvariant(),
                    orderQuantity, orderPrice, orderProperties.ProductType, kiteOrderType, null, null, triggerPrice);
            }
            catch (Exception ex)
            {

                var errorMessage = $"Order failed, Order Id: {order.Id} timestamp: {order.Time} quantity: {order.Quantity} content: {ex.Message}";
                OnOrderEvent(new OrderEvent(order, DateTime.UtcNow, orderFee, "Zerodha Order Event") { Status = OrderStatus.Invalid });
                OnMessage(new BrokerageMessageEvent(BrokerageMessageType.Warning, -1, errorMessage));

                UnlockStream();
                return false;
            }


            if ((string)orderResponse["status"] == "success")
            {
                if (string.IsNullOrEmpty((string)orderResponse["data"]["order_id"]))
                {
                    var errorMessage = $"Error parsing response from place order: {(string)orderResponse["status_message"]}";
                    OnOrderEvent(new OrderEvent(order, DateTime.UtcNow, orderFee, "Zerodha Order Event") { Status = OrderStatus.Invalid, Message = errorMessage });
                    OnMessage(new BrokerageMessageEvent(BrokerageMessageType.Warning, (string)orderResponse["status_message"], errorMessage));

                    UnlockStream();
                    return false;
                }

                var brokerId = (string)orderResponse["data"]["order_id"];
                if (CachedOrderIDs.ContainsKey(order.Id))
                {
                    CachedOrderIDs[order.Id].BrokerId.Clear();
                    CachedOrderIDs[order.Id].BrokerId.Add(brokerId);
                }
                else
                {
                    order.BrokerId.Add(brokerId);
                    CachedOrderIDs.TryAdd(order.Id, order);
                }

                // Generate submitted event
                OnOrderEvent(new OrderEvent(order, DateTime.UtcNow, orderFee, "Zerodha Order Event") { Status = OrderStatus.Submitted });
                Log.Trace($"Order submitted successfully - OrderId: {order.Id}");

                UnlockStream();
                return true;
            }

            var message = $"Order failed, Order Id: {order.Id} timestamp: {order.Time} quantity: {order.Quantity} content: {orderResponse["status_message"]}";
            OnOrderEvent(new OrderEvent(order, DateTime.UtcNow, orderFee, "Zerodha Order Event") { Status = OrderStatus.Invalid });
            OnMessage(new BrokerageMessageEvent(BrokerageMessageType.Warning, -1, message));

            UnlockStream();
            return false;

        }

        /// <summary>
        /// Return a relevant price for order depending on order type
        /// Price must be positive
        /// </summary>
        /// <param name="order"></param>
        /// <returns></returns>
        private static decimal? GetOrderPrice(Order order)
        {
            switch (order.Type)
            {
                case OrderType.Limit:
                    return ((LimitOrder)order).LimitPrice;

                case OrderType.StopLimit:
                    return ((StopLimitOrder)order).LimitPrice;

                case OrderType.Market:
                case OrderType.StopMarket:
                    return null;
            }

            throw new NotSupportedException($"ZerodhaBrokerage.ConvertOrderType: Unsupported order type: {order.Type}");
        }

        /// <summary>
        /// Return a relevant price for order depending on order type
        /// Price must be positive
        /// </summary>
        /// <param name="order"></param>
        /// <returns></returns>
        private static decimal? GetOrderTriggerPrice(Order order)
        {
            switch (order.Type)
            {
                case OrderType.StopLimit:
                    return ((StopLimitOrder)order).StopPrice;

                case OrderType.StopMarket:
                    return ((StopMarketOrder)order).StopPrice;

                case OrderType.Limit:
                case OrderType.Market:
                    return null;
            }

            throw new NotSupportedException($"ZerodhaBrokerage.ConvertOrderType: Unsupported order type: {order.Type}");
        }

        private static string ConvertOrderType(OrderType orderType)
        {

            //            public const string ORDER_TYPE_MARKET = "MARKET";
            //public const string ORDER_TYPE_LIMIT = "LIMIT";
            //public const string ORDER_TYPE_SLM = "SL-M";
            //public const string ORDER_TYPE_SL = "SL";

            switch (orderType)
            {
                case OrderType.Limit:
                    return "LIMIT";
                case OrderType.Market:
                    return "MARKET";
                case OrderType.StopMarket:
                    return "SL-M";
                case OrderType.StopLimit:
                    return "SL";
                default:
                    throw new NotSupportedException($"ZerodhaBrokerage.ConvertOrderType: Unsupported order type: {orderType}");
            }
        }


        /// <summary>
        /// Updates the order with the same id
        /// </summary>
        /// <param name="order">The new order information</param>
        /// <returns>True if the request was made for the order to be updated, false otherwise</returns>
        public override bool UpdateOrder(Order order)
        {
            LockStream();

            if (!order.Status.IsOpen())
            {
                OnMessage(new BrokerageMessageEvent(BrokerageMessageType.Warning, "error", "Order is already being processed"));
                UnlockStream();
                return false;
            }


            var orderProperties = order.Properties as ZerodhaOrderProperties;
            if (orderProperties == null)
            {
                var errorMessage = $"Order failed, Order Id: {order.Id} timestamp: {order.Time} quantity: {order.Quantity} content: Invalid product type Please set either MIS,CNC or NRML";
                OnMessage(new BrokerageMessageEvent(BrokerageMessageType.Warning, -1, errorMessage));

                UnlockStream();
                return false;
            }


            uint orderQuantity = Convert.ToUInt32(Math.Abs(order.Quantity));
            JObject orderResponse;
            decimal? triggerPrice = GetOrderTriggerPrice(order);
            decimal? orderPrice = GetOrderPrice(order);
            var kiteOrderType = ConvertOrderType(order.Type);

            var orderFee = OrderFee.Zero;
            try
            {
                orderResponse = _kite.ModifyOrder(order.BrokerId[0].ToStringInvariant(),
                null,
                order.Symbol.ID.Market.ToUpperInvariant(),
                order.Symbol.ID.Symbol,
                order.Direction.ToString().ToUpperInvariant(),
                orderQuantity,
                orderPrice,
                orderProperties.ProductType,
                kiteOrderType,
                null,
                null,
                triggerPrice
                );
            }
            catch (Exception ex)
            {
                OnOrderEvent(new OrderEvent(order, DateTime.UtcNow, orderFee, "Zerodha Update Order Event") { Status = OrderStatus.Invalid });
                OnMessage(new BrokerageMessageEvent(BrokerageMessageType.Warning, -1, $"Order failed, Order Id: {order.Id} timestamp: {order.Time} quantity: {order.Quantity} content: {ex.Message}"));

                UnlockStream();
                return false;
            }


            if ((string)orderResponse["status"] == "success")
            {
                if (string.IsNullOrEmpty((string)orderResponse["data"]["order_id"]))
                {
                    var errorMessage = $"Error parsing response from modify order: {orderResponse["status_message"]}";
                    OnOrderEvent(new OrderEvent(order, DateTime.UtcNow, orderFee, "Zerodha Update Order Event") { Status = OrderStatus.Invalid, Message = errorMessage });
                    OnMessage(new BrokerageMessageEvent(BrokerageMessageType.Warning, (string)orderResponse["status"], errorMessage));

                    UnlockStream();
                    return true;
                }

                var brokerId = (string)orderResponse["data"]["order_id"];
                if (CachedOrderIDs.ContainsKey(order.Id))
                {
                    CachedOrderIDs[order.Id].BrokerId.Clear();
                    CachedOrderIDs[order.Id].BrokerId.Add(brokerId);
                }
                else
                {
                    order.BrokerId.Add(brokerId);
                    CachedOrderIDs.TryAdd(order.Id, order);
                }

                // Generate submitted event
                OnOrderEvent(new OrderEvent(order, DateTime.UtcNow, orderFee, "Zerodha Update Order Event") { Status = OrderStatus.UpdateSubmitted });
                Log.Trace($"Order modified successfully - OrderId: {order.Id}");

                UnlockStream();
                return true;
            }

            var message = $"Order failed, Order Id: {order.Id} timestamp: {order.Time} quantity: {order.Quantity} content: {orderResponse["status_message"]}";
            OnOrderEvent(new OrderEvent(order, DateTime.UtcNow, orderFee, "Zerodha Update Order Event") { Status = OrderStatus.Invalid });
            OnMessage(new BrokerageMessageEvent(BrokerageMessageType.Warning, -1, message));

            UnlockStream();
            return false;
        }

        /// <summary>
        /// Cancels the order with the specified ID
        /// </summary>
        /// <param name="order">The order to cancel</param>
        /// <returns>True if the request was submitted for cancellation, false otherwise</returns>
        public override bool CancelOrder(Order order)
        {
            LockStream();

            JObject orderResponse = new JObject();
            if (order.Status.IsOpen())
            {
                try
                {
                    orderResponse = _kite.CancelOrder(order.BrokerId[0].ToStringInvariant());
                }
                catch (Exception ex)
                {
                    OnMessage(new BrokerageMessageEvent(BrokerageMessageType.Error, (string)orderResponse["status"], $"Error cancelling order: {orderResponse["status_message"]}"));
                    UnlockStream();
                    return false;
                }
            }
            else
            {
                //Verify this
                OnMessage(new BrokerageMessageEvent(BrokerageMessageType.Error, 500, $"Error cancelling open order"));
                UnlockStream();
                return false;
            }

            if ((string)orderResponse["status"] == "success")
            {
                OnOrderEvent(new OrderEvent(order, DateTime.UtcNow, OrderFee.Zero, "Zerodha Order Cancelled Event") { Status = OrderStatus.Canceled });
                UnlockStream();
                return true;
            }
            var errorMessage = $"Error cancelling order: {orderResponse["status_message"]}";
            OnMessage(new BrokerageMessageEvent(BrokerageMessageType.Error, (string)orderResponse["status"], errorMessage));

            UnlockStream();
            return false;


        }


        /// <summary>
        /// Gets all orders not yet closed
        /// </summary>
        /// <returns></returns>
        public override List<Order> GetOpenOrders()
        {
            var allOrders = _kite.GetOrders();
            List<Order> list = new List<Order>();

            //Only loop if there are any actual orders inside response
            if (allOrders.Count > 0)
            {
                foreach (var item in allOrders.Where(z => z.Status == "OPEN" || z.Status == "TRIGGER PENDING"))
                {
                    Order order;
                    if (item.OrderType.ToUpperInvariant() == "MARKET")
                    {
                        order = new MarketOrder { Price = Convert.ToDecimal(item.Price, CultureInfo.InvariantCulture) };
                    }
                    else if (item.OrderType.ToUpperInvariant() == "LIMIT")
                    {
                        order = new LimitOrder { LimitPrice = Convert.ToDecimal(item.Price, CultureInfo.InvariantCulture) };
                    }
                    else if (item.OrderType.ToUpperInvariant() == "SL-M")
                    {
                        order = new StopMarketOrder { StopPrice = Convert.ToDecimal(item.Price, CultureInfo.InvariantCulture) };
                    }
                    else if (item.OrderType.ToUpperInvariant() == "SL")
                    {
                        order = new StopLimitOrder { StopPrice = Convert.ToDecimal(item.TriggerPrice, CultureInfo.InvariantCulture), LimitPrice = Convert.ToDecimal(item.Price, CultureInfo.InvariantCulture) };
                    }
                    else
                    {
                        OnMessage(new BrokerageMessageEvent(BrokerageMessageType.Error, "UnKnownOrderType",
                            "ZerodhaBrorage.GetOpenOrders: Unsupported order type returned from brokerage: " + item.OrderType));
                        continue;
                    }

                    var itemTotalQty = item.Quantity;
                    var originalQty = item.Quantity;
                    order.Quantity = item.TransactionType.ToLowerInvariant() == "sell" ? -itemTotalQty : originalQty;
                    order.BrokerId = new List<string> { item.OrderId };
                    order.Symbol = _symbolMapper.ConvertZerodhaSymbolToLeanSymbol(item.InstrumentToken);
                    order.Time = (DateTime)item.OrderTimestamp;
                    order.Status = ConvertOrderStatus(item);
                    order.Price = item.Price;
                    list.Add(order);

                }
                foreach (var item in list)
                {
                    if (item.Status.IsOpen())
                    {
                        var cached = CachedOrderIDs.Where(c => c.Value.BrokerId.Contains(item.BrokerId.First()));
                        if (cached.Any())
                        {
                            CachedOrderIDs[cached.First().Key] = item;
                        }
                    }
                }
            }

            return list;
        }

        private OrderStatus ConvertOrderStatus(Messages.Order orderDetails)
        {
            var filledQty = Convert.ToInt32(orderDetails.FilledQuantity, CultureInfo.InvariantCulture);
            var pendingQty = Convert.ToInt32(orderDetails.PendingQuantity, CultureInfo.InvariantCulture);
            var orderDetail = _kite.GetOrderHistory(orderDetails.OrderId);
            if (orderDetails.Status.ToLowerInvariant() != "complete" && filledQty == 0)
            {
                return OrderStatus.Submitted;
            }
            else if (filledQty > 0 && pendingQty > 0)
            {
                return OrderStatus.PartiallyFilled;
            }
            else if (pendingQty == 0)
            {
                return OrderStatus.Filled;
            }
            else if (orderDetails.Status.ToUpperInvariant() == "CANCELLED")
            {
                return OrderStatus.Canceled;
            }

            return OrderStatus.None;
        }



        /// <summary>
        /// Gets all open positions
        /// </summary>
        /// <returns></returns>
        public override List<Holding> GetAccountHoldings()
        {
            var holdingsList = new List<Holding>();
            if (_zerodhaProductType.ToUpperInvariant() == KiteProductType.MIS.ToString().ToUpperInvariant() || _zerodhaProductType.ToUpperInvariant() == KiteProductType.NRML.ToString().ToUpperInvariant())
            {
                var HoldingResponse = _kite.GetPositions();
                if (HoldingResponse.Day.Count == 0)
                {
                    return holdingsList;
                }
                foreach (var item in HoldingResponse.Day)
                {

                    Holding holding = new Holding
                    {
                        AveragePrice = item.AveragePrice,
                        Symbol = _symbolMapper.GetLeanSymbol(item.TradingSymbol),
                        MarketPrice = item.LastPrice,
                        Quantity = item.Quantity,
                        Type = SecurityType.Equity,
                        UnrealizedPnL = item.Unrealised,
                        CurrencySymbol = Currencies.GetCurrencySymbol(AccountBaseCurrency),
                        MarketValue = item.ClosePrice * item.Quantity

                    };
                    holdingsList.Add(holding);
                }

            }
            else if (_zerodhaProductType.ToUpperInvariant() == KiteProductType.CNC.ToString().ToUpperInvariant())
            {
                var HoldingResponse = _kite.GetHoldings();
                if (HoldingResponse == null)
                {
                    return holdingsList;
                }

                foreach (var item in HoldingResponse)
                {
                    Holding holding = new Holding
                    {
                        AveragePrice = item.AveragePrice,
                        Symbol = _symbolMapper.GetLeanSymbol(item.TradingSymbol),
                        MarketPrice = item.LastPrice,
                        Quantity = item.Quantity,
                        Type = SecurityType.Equity,
                        UnrealizedPnL = item.PNL,
                        CurrencySymbol = Currencies.GetCurrencySymbol(AccountBaseCurrency),
                        MarketValue = item.ClosePrice * item.Quantity
                    };
                    holdingsList.Add(holding);
                }
            }

            return holdingsList;
        }
        /// <summary>
        /// Gets the total account cash balance for specified account type
        /// </summary>
        /// <returns></returns>
        public override List<CashAmount> GetCashBalance()
        {
            decimal amt = 0m;
            var list = new List<CashAmount>();
            var response = _kite.GetMargins();
            if (_tradingSegment == "EQUITY")
            {
                amt = Convert.ToDecimal(response.Equity.Available.Cash, CultureInfo.InvariantCulture);
            }
            else
            {
                amt = Convert.ToDecimal(response.Commodity.Available.Cash, CultureInfo.InvariantCulture);
            }
            list.Add(new CashAmount(amt, AccountBaseCurrency));
            return list;
        }

        /// <summary>
        /// Gets the history for the requested security
        /// </summary>
        /// <param name="request">The historical data request</param>
        /// <returns>An enumerable of bars covering the span specified in the request</returns>
        public override IEnumerable<BaseData> GetHistory(HistoryRequest request)
        {
            if (request.Symbol.SecurityType != SecurityType.Equity && request.Symbol.SecurityType != SecurityType.Future && request.Symbol.SecurityType != SecurityType.Option)
            {
                OnMessage(new BrokerageMessageEvent(BrokerageMessageType.Warning, "InvalidSecurityType",
                    $"{request.Symbol.SecurityType} security type not supported, no history returned"));
                yield break;
            }

            if (request.Resolution == Resolution.Tick || request.Resolution == Resolution.Second)
            {
                OnMessage(new BrokerageMessageEvent(BrokerageMessageType.Warning, "InvalidResolution",
                    $"{request.Resolution} resolution not supported, no history returned"));
                yield break;
            }

            if (request.StartTimeUtc >= request.EndTimeUtc)
            {
                OnMessage(new BrokerageMessageEvent(BrokerageMessageType.Warning, "InvalidDateRange",
                    "The history request start date must precede the end date, no history returned"));
                yield break;
            }


            DateTime latestTime = request.StartTimeUtc;
            var requests = new List<HistoryRequest>();
            requests.Add(request);

            foreach (var historyRequest in requests)
            {
                if (historyRequest.Symbol.ID.SecurityType != SecurityType.Equity && historyRequest.Symbol.ID.SecurityType != SecurityType.Future && historyRequest.Symbol.ID.SecurityType != SecurityType.Option)
                {
                    throw new ArgumentException("Zerodha does not support this security type: " + historyRequest.Symbol.ID.SecurityType);
                }

                if (historyRequest.StartTimeUtc >= historyRequest.EndTimeUtc)
                {
                    throw new ArgumentException("Invalid date range specified");
                }

                var start = historyRequest.StartTimeUtc.ConvertTo(DateTimeZone.Utc, TimeZones.Kolkata);
                var end = historyRequest.EndTimeUtc.ConvertTo(DateTimeZone.Utc, TimeZones.Kolkata);

                var history = Enumerable.Empty<BaseData>();

                if (Config.GetBool("zerodha-history-subscription"))
                {
                    switch (historyRequest.Resolution)
                    {
                        case Resolution.Minute:
                            history = GetHistoryForPeriod(historyRequest.Symbol, start, end, historyRequest.Resolution, "minute");
                            break;

                        case Resolution.Hour:
                            history = GetHistoryForPeriod(historyRequest.Symbol, start, end, historyRequest.Resolution, "60minute");
                            break;

                        case Resolution.Daily:
                            history = GetHistoryForPeriod(historyRequest.Symbol, start, end, historyRequest.Resolution, "day");
                            break;
                    }
                }

                foreach (var baseData in history)
                {
                    yield return baseData;
                }
            }
        }

        private IEnumerable<BaseData> GetHistoryForPeriod(Symbol symbol, DateTime start, DateTime end, Resolution resolution, string zerodhaResolution)
        {
            Log.Debug("ZerodhaBrokerage.GetHistoryForPeriod();");
            var scripSymbol = _symbolMapper.GetZerodhaInstrumentToken(symbol.Value, symbol.ID.Market);
            var candles = _kite.GetHistoricalData(scripSymbol.ToStringInvariant(), start, end, zerodhaResolution);

            if (!candles.Any())
            {
                OnMessage(new BrokerageMessageEvent(BrokerageMessageType.Warning, "NoHistoricalData",
                    $"Exchange returned no data for {symbol} on history request " +
                    $"from {start:s} to {end:s}"));
            }

            var period = resolution.ToTimeSpan();

            foreach (var candle in candles)
            {
                yield return new TradeBar()
                {
                    Time = candle.TimeStamp.ConvertFromUtc(TimeZones.Kolkata),
                    Symbol = symbol,
                    Low = candle.Low,
                    High = candle.High,
                    Open = candle.Open,
                    Close = candle.Close,
                    Volume = candle.Volume,
                    Value = candle.Close,
                    DataType = MarketDataType.TradeBar,
                    Period = period,
                    EndTime = candle.TimeStamp.Add(period).ConvertFromUtc(TimeZones.Kolkata)
                };
            }
        }

        /// <summary>
        /// Performs application-defined tasks associated with freeing, releasing, or resetting unmanaged resources.
        /// </summary>
        public override void Dispose()
        {
        }

        private void OnError(object sender, WebSocketError e)
        {
            Log.Error($"ZerodhaSubscriptionManager.OnError(): Message: {e.Message} Exception: {e.Exception}");
        }

        private void OnMessage(object sender, MessageData e)
        {
            LastHeartbeatUtcTime = DateTime.UtcNow;

            // Verify if we're allowed to handle the streaming packet yet; while we're placing an order we delay the
            // stream processing a touch.
            try
            {
                if (_streamLocked)
                {
                    _messageBuffer.Enqueue(e);
                    return;
                }
            }
            catch (Exception err)
            {
                Log.Error(err);
            }

            OnMessageImpl(e);
        }

        /// <summary>
        /// Implementation of the OnMessage event
        /// </summary>
        /// <param name="e"></param>
        private void OnMessageImpl(MessageData e)
        {
            try
            {
                if (e.MessageType == WebSocketMessageType.Binary)
                {
                    if (e.Count > 1)
                    {
                        int offset = 0;
                        ushort count = ReadShort(e.Data, ref offset); //number of packets

                        for (ushort i = 0; i < count; i++)
                        {
                            ushort length = ReadShort(e.Data, ref offset); // length of the packet
                            Messages.Tick tick = new Messages.Tick();
                            if (length == 8) // ltp
                                tick = ReadLTP(e.Data, ref offset);
                            else if (length == 28) // index quote
                                tick = ReadIndexQuote(e.Data, ref offset);
                            else if (length == 32) // index quote
                                tick = ReadIndexFull(e.Data, ref offset);
                            else if (length == 44) // quote
                                tick = ReadQuote(e.Data, ref offset);
                            else if (length == 184) // full with marketdepth and timestamp
                                tick = ReadFull(e.Data, ref offset);
                            // If the number of bytes got from stream is less that that is required
                            // data is invalid. This will skip that wrong tick
                            if (tick.InstrumentToken != 0 && offset <= e.Count && tick.Mode == Constants.MODE_FULL)
                            {
                                var symbol = _symbolMapper.ConvertZerodhaSymbolToLeanSymbol(tick.InstrumentToken);

                                var bestBidQuote = tick.Bids[0];
                                var bestAskQuote = tick.Offers[0];

                                var time = tick.Timestamp ?? DateTime.UtcNow;

                                EmitQuoteTick(symbol, time, bestBidQuote.Price, bestBidQuote.Quantity, bestAskQuote.Price, bestAskQuote.Quantity);

                                if (_lastTradeTickTime != time)
                                {
                                    EmitTradeTick(symbol, time, tick.LastPrice, tick.LastQuantity);
                                    _lastTradeTickTime = time;
                                }
                            }
                        }
                    }
                }
                else if (e.MessageType == WebSocketMessageType.Text)
                {
                    string message = Encoding.UTF8.GetString(e.Data.Take(e.Count).ToArray());

                    JObject messageDict = Utils.JsonDeserialize(message);
                    if ((string)messageDict["type"] == "order")
                    {
                        OnOrderUpdate(new Messages.Order(messageDict["data"]));
                    }
                    else if ((string)messageDict["type"] == "error")
                    {
                        OnMessage(new BrokerageMessageEvent(BrokerageMessageType.Error, -1, $"Zerodha WSS Error. Data: {e.Data} Exception: {messageDict["data"]}"));

                    }
                }
                else if (e.MessageType == WebSocketMessageType.Close)
                {
                    WebSocket.Close();
                }
            }
            catch (Exception exception)
            {
                OnMessage(new BrokerageMessageEvent(BrokerageMessageType.Error, -1, $"Parsing wss message failed. Data: {e.Data} Exception: {exception}"));
                throw;
            }
        }

        private void EmitTradeTick(Symbol symbol, DateTime time, decimal price, decimal amount)
        {
            //Log.Trace($"Trade: {time:O} {symbol} - Price:{price}, Quantity:{amount}");

            var tick = new Tick(time, symbol, string.Empty, symbol.ID.Market, Math.Abs(amount), price);

            _aggregator.Update(tick);
        }

        private void EmitQuoteTick(Symbol symbol, DateTime time, decimal bidPrice, decimal bidSize, decimal askPrice, decimal askSize)
        {
            if (bidPrice > 0 && askPrice > 0)
            {
                //Log.Trace($"Quote: {time:O} {symbol} - BidPrice:{bidPrice}, BidSize:{bidSize}, AskPrice:{askPrice}, AskSize:{askSize}");

                var tick = new Tick(time, symbol, string.Empty, string.Empty, bidSize, bidPrice, askSize, askPrice);

                _aggregator.Update(tick);
            }
        }

        /// <summary>
        /// Reads 2 byte short int from byte stream
        /// </summary>
        private ushort ReadShort(byte[] b, ref int offset)
        {
            ushort data = (ushort)(b[offset + 1] + (b[offset] << 8));
            offset += 2;
            return data;
        }

        /// <summary>
        /// Reads 4 byte int32 from byte stream
        /// </summary>
        private uint ReadInt(byte[] b, ref int offset)
        {
            uint data = BitConverter.ToUInt32(new byte[] { b[offset + 3], b[offset + 2], b[offset + 1], b[offset + 0] }, 0);
            offset += 4;
            return data;
        }

        /// <summary>
        /// Reads an ltp mode tick from raw binary data
        /// </summary>
        private Messages.Tick ReadLTP(byte[] b, ref int offset)
        {
            Messages.Tick tick = new Messages.Tick();
            tick.Mode = Constants.MODE_LTP;
            tick.InstrumentToken = ReadInt(b, ref offset);

            decimal divisor = (tick.InstrumentToken & 0xff) == 3 ? 10000000.0m : 100.0m;

            tick.Tradable = (tick.InstrumentToken & 0xff) != 9;
            tick.LastPrice = ReadInt(b, ref offset) / divisor;
            return tick;
        }

        /// <summary>
        /// Reads a index's quote mode tick from raw binary data
        /// </summary>
        private Messages.Tick ReadIndexQuote(byte[] b, ref int offset)
        {
            Messages.Tick tick = new Messages.Tick();
            tick.Mode = Constants.MODE_QUOTE;
            tick.InstrumentToken = ReadInt(b, ref offset);

            decimal divisor = (tick.InstrumentToken & 0xff) == 3 ? 10000000.0m : 100.0m;

            tick.Tradable = (tick.InstrumentToken & 0xff) != 9;
            tick.LastPrice = ReadInt(b, ref offset) / divisor;
            tick.High = ReadInt(b, ref offset) / divisor;
            tick.Low = ReadInt(b, ref offset) / divisor;
            tick.Open = ReadInt(b, ref offset) / divisor;
            tick.Close = ReadInt(b, ref offset) / divisor;
            tick.Change = ReadInt(b, ref offset) / divisor;
            return tick;
        }

        private Messages.Tick ReadIndexFull(byte[] b, ref int offset)
        {
            Messages.Tick tick = new Messages.Tick();
            tick.Mode = Constants.MODE_FULL;
            tick.InstrumentToken = ReadInt(b, ref offset);

            decimal divisor = (tick.InstrumentToken & 0xff) == 3 ? 10000000.0m : 100.0m;

            tick.Tradable = (tick.InstrumentToken & 0xff) != 9;
            tick.LastPrice = ReadInt(b, ref offset) / divisor;
            tick.High = ReadInt(b, ref offset) / divisor;
            tick.Low = ReadInt(b, ref offset) / divisor;
            tick.Open = ReadInt(b, ref offset) / divisor;
            tick.Close = ReadInt(b, ref offset) / divisor;
            tick.Change = ReadInt(b, ref offset) / divisor;
            uint time = ReadInt(b, ref offset);
            tick.Timestamp = Time.UnixTimeStampToDateTime(time);
            return tick;
        }

        /// <summary>
        /// Reads a quote mode tick from raw binary data
        /// </summary>
        private Messages.Tick ReadQuote(byte[] b, ref int offset)
        {
            Messages.Tick tick = new Messages.Tick
            {
                Mode = Constants.MODE_QUOTE,
                InstrumentToken = ReadInt(b, ref offset)
            };

            decimal divisor = (tick.InstrumentToken & 0xff) == 3 ? 10000000.0m : 100.0m;

            tick.Tradable = (tick.InstrumentToken & 0xff) != 9;
            tick.LastPrice = ReadInt(b, ref offset) / divisor;
            tick.LastQuantity = ReadInt(b, ref offset);
            tick.AveragePrice = ReadInt(b, ref offset) / divisor;
            tick.Volume = ReadInt(b, ref offset);
            tick.BuyQuantity = ReadInt(b, ref offset);
            tick.SellQuantity = ReadInt(b, ref offset);
            tick.Open = ReadInt(b, ref offset) / divisor;
            tick.High = ReadInt(b, ref offset) / divisor;
            tick.Low = ReadInt(b, ref offset) / divisor;
            tick.Close = ReadInt(b, ref offset) / divisor;

            return tick;
        }

        /// <summary>
        /// Reads a full mode tick from raw binary data
        /// </summary>
        private Messages.Tick ReadFull(byte[] b, ref int offset)
        {
            Messages.Tick tick = new Messages.Tick();
            tick.Mode = Constants.MODE_FULL;
            tick.InstrumentToken = ReadInt(b, ref offset);

            decimal divisor = (tick.InstrumentToken & 0xff) == 3 ? 10000000.0m : 100.0m;

            tick.Tradable = (tick.InstrumentToken & 0xff) != 9;
            tick.LastPrice = ReadInt(b, ref offset) / divisor;
            tick.LastQuantity = ReadInt(b, ref offset);
            tick.AveragePrice = ReadInt(b, ref offset) / divisor;
            tick.Volume = ReadInt(b, ref offset);
            tick.BuyQuantity = ReadInt(b, ref offset);
            tick.SellQuantity = ReadInt(b, ref offset);
            tick.Open = ReadInt(b, ref offset) / divisor;
            tick.High = ReadInt(b, ref offset) / divisor;
            tick.Low = ReadInt(b, ref offset) / divisor;
            tick.Close = ReadInt(b, ref offset) / divisor;

            // KiteConnect 3 fields
            tick.LastTradeTime = Time.UnixTimeStampToDateTime(ReadInt(b, ref offset));
            tick.OI = ReadInt(b, ref offset);
            tick.OIDayHigh = ReadInt(b, ref offset);
            tick.OIDayLow = ReadInt(b, ref offset);
            tick.Timestamp = Time.UnixTimeStampToDateTime(ReadInt(b, ref offset));


            tick.Bids = new DepthItem[5];
            for (int i = 0; i < 5; i++)
            {
                tick.Bids[i].Quantity = ReadInt(b, ref offset);
                tick.Bids[i].Price = ReadInt(b, ref offset) / divisor;
                tick.Bids[i].Orders = ReadShort(b, ref offset);
                offset += 2;
            }

            tick.Offers = new DepthItem[5];
            for (int i = 0; i < 5; i++)
            {
                tick.Offers[i].Quantity = ReadInt(b, ref offset);
                tick.Offers[i].Price = ReadInt(b, ref offset) / divisor;
                tick.Offers[i].Orders = ReadShort(b, ref offset);
                offset += 2;
            }
            return tick;
        }
        #endregion

    }

}<|MERGE_RESOLUTION|>--- conflicted
+++ resolved
@@ -44,11 +44,7 @@
     /// Zerodha Brokerage implementation
     /// </summary>
     [BrokerageFactory(typeof(ZerodhaBrokerageFactory))]
-<<<<<<< HEAD
     public partial class ZerodhaBrokerage : Brokerage, IDataQueueHandler
-=======
-    public partial class ZerodhaBrokerage : Brokerage, IDataQueueHandler, IDataQueueUniverseProvider
->>>>>>> 12acf7d0
     {
         #region Declarations
         private const int ConnectionTimeout = 30000;
