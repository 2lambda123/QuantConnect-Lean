--- conflicted
+++ resolved
@@ -49,11 +49,7 @@
         // last update time
         private DateTime _lastUpdate = DateTime.MinValue;
         private Queue<DateTime> _assignmentScans;
-<<<<<<< HEAD
-=======
-        // in random generator we fix the seed to have fixed(predictable) backtesting outcome
->>>>>>> 3da8009e
-        private static Random _rand = new Random((int)12345); 
+        private static Random _rand = new Random((int)12345);
 
         /// <summary>
         /// We generate a list of time points when we would like to run our simulation. we then return true if the time is in the list. 
