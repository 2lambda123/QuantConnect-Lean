--- conflicted
+++ resolved
@@ -39,13 +39,8 @@
     <PackageReference Include="NETStandard.Library" Version="2.0.3" />
     <PackageReference Include="Newtonsoft.Json" Version="12.0.3" />
     <PackageReference Include="NodaTime" Version="3.0.5" />
-<<<<<<< HEAD
-    <PackageReference Include="QuantConnect.IBAutomater" Version="2.0.37" />
+    <PackageReference Include="QuantConnect.IBAutomater" Version="2.0.39" />
     <PackageReference Include="RestSharp" Version="106.11.7" />
-=======
-    <PackageReference Include="QuantConnect.IBAutomater" Version="2.0.39" />
-    <PackageReference Include="RestSharp" Version="106.6.10" />
->>>>>>> 3b66694b
     <PackageReference Include="System.ComponentModel.Composition" Version="5.0.0" />
     <PackageReference Include="System.Security.Cryptography.Algorithms" Version="4.3.0" />
     <PackageReference Include="System.Security.Cryptography.Encoding" Version="4.3.0" />
