<Project Sdk="Microsoft.NET.Sdk">
  <PropertyGroup>
    <Configuration Condition=" '$(Configuration)' == '' ">Debug</Configuration>
    <Platform Condition=" '$(Platform)' == '' ">AnyCPU</Platform>
    <RootNamespace>QuantConnect.Brokerages</RootNamespace>
    <AssemblyName>QuantConnect.Brokerages</AssemblyName>
    <TargetFramework>net5.0</TargetFramework>
    <LangVersion>9</LangVersion>
    <AnalysisMode>AllEnabledByDefault</AnalysisMode>
    <DefineConstants>NET45</DefineConstants>
    <GenerateAssemblyInfo>false</GenerateAssemblyInfo>
    <OutputPath>bin\$(Configuration)\</OutputPath>
    <DocumentationFile>bin\$(Configuration)\QuantConnect.Brokerages.xml</DocumentationFile>
    <AppendTargetFrameworkToOutputPath>false</AppendTargetFrameworkToOutputPath>
    <AutoGenerateBindingRedirects>false</AutoGenerateBindingRedirects>
    <Description>QuantConnect LEAN Engine: Brokerages Project - A collection of brokerages for live trading and backtesting</Description>
    <PackageLicenseFile>LICENSE</PackageLicenseFile>
  </PropertyGroup>
  <PropertyGroup Condition=" '$(Configuration)|$(Platform)' == 'Debug|AnyCPU' ">
    <DebugType>full</DebugType>
    <Optimize>$(SelectedOptimization)</Optimize>
    <OutputPath>bin\Debug\</OutputPath>
    <DefineConstants>DEBUG;TRACE;NET45</DefineConstants>
  </PropertyGroup>
  <PropertyGroup Condition=" '$(Configuration)|$(Platform)' == 'Release|AnyCPU' ">
    <DebugType>pdbonly</DebugType>
    <Optimize>true</Optimize>
    <DefineConstants>TRACE;NET45</DefineConstants>
  </PropertyGroup>
  <Target Name="Print" BeforeTargets="Build">
    <Message Text="SelectedOptimization $(SelectedOptimization)" Importance="high" />
  </Target>
  <ItemGroup>
    <PackageReference Include="CsvHelper" Version="19.0.0" />
    <PackageReference Include="Microsoft.CodeAnalysis.NetAnalyzers" Version="5.0.3">
      <PrivateAssets>all</PrivateAssets>
      <IncludeAssets>runtime; build; native; contentfiles; analyzers; buildtransitive</IncludeAssets>
    </PackageReference>
    <PackageReference Include="NETStandard.Library" Version="2.0.3" />
    <PackageReference Include="Newtonsoft.Json" Version="12.0.3" />
    <PackageReference Include="NodaTime" Version="3.0.5" />
<<<<<<< HEAD
    <PackageReference Include="QuantConnect.IBAutomater" Version="2.0.39" />
    <PackageReference Include="RestSharp" Version="106.11.7" />
=======
    <PackageReference Include="QuantConnect.IBAutomater" Version="2.0.41" />
    <PackageReference Include="RestSharp" Version="106.6.10" />
>>>>>>> 00f68b95
    <PackageReference Include="System.ComponentModel.Composition" Version="5.0.0" />
    <PackageReference Include="System.Security.Cryptography.Algorithms" Version="4.3.0" />
    <PackageReference Include="System.Security.Cryptography.Encoding" Version="4.3.0" />
    <PackageReference Include="System.Security.Cryptography.Primitives" Version="4.3.0" />
    <PackageReference Include="System.Security.Cryptography.X509Certificates" Version="4.3.0" />
    <PackageReference Include="TDAmeritradeApi.Client" Version="1.2.0" />
  </ItemGroup>
  <ItemGroup>
    <Compile Include="..\Common\Properties\SharedAssemblyInfo.cs" Link="Properties\SharedAssemblyInfo.cs" />
  </ItemGroup>
  <ItemGroup>
    <None Include="..\LICENSE">
      <Pack>True</Pack>
      <PackagePath></PackagePath>
    </None>
    <None Include="InteractiveBrokers\IB-symbol-map.json">
      <CopyToOutputDirectory>PreserveNewest</CopyToOutputDirectory>
    </None>
  </ItemGroup>
  <ItemGroup>
    <ProjectReference Include="..\Api\QuantConnect.Api.csproj" />
    <ProjectReference Include="..\Common\QuantConnect.csproj" />
    <ProjectReference Include="..\Compression\QuantConnect.Compression.csproj" />
    <ProjectReference Include="..\Configuration\QuantConnect.Configuration.csproj" />
    <ProjectReference Include="..\Logging\QuantConnect.Logging.csproj" />
  </ItemGroup>
  <ItemGroup>
    <Reference Include="CSharpAPI">
      <HintPath>CSharpAPI.dll</HintPath>
    </Reference>
  </ItemGroup>
  <ItemGroup>
    <None Update="CSharpAPI.dll" Pack="True">
      <CopyToOutputDirectory>PreserveNewest</CopyToOutputDirectory>
      <PackageCopyToOutput>true</PackageCopyToOutput>
    </None>
    <None Update="CSharpAPI.deps.json" Pack="True">
      <CopyToOutputDirectory>PreserveNewest</CopyToOutputDirectory>
      <PackageCopyToOutput>true</PackageCopyToOutput>
    </None>
  </ItemGroup>
</Project><|MERGE_RESOLUTION|>--- conflicted
+++ resolved
@@ -39,19 +39,13 @@
     <PackageReference Include="NETStandard.Library" Version="2.0.3" />
     <PackageReference Include="Newtonsoft.Json" Version="12.0.3" />
     <PackageReference Include="NodaTime" Version="3.0.5" />
-<<<<<<< HEAD
-    <PackageReference Include="QuantConnect.IBAutomater" Version="2.0.39" />
-    <PackageReference Include="RestSharp" Version="106.11.7" />
-=======
     <PackageReference Include="QuantConnect.IBAutomater" Version="2.0.41" />
     <PackageReference Include="RestSharp" Version="106.6.10" />
->>>>>>> 00f68b95
     <PackageReference Include="System.ComponentModel.Composition" Version="5.0.0" />
     <PackageReference Include="System.Security.Cryptography.Algorithms" Version="4.3.0" />
     <PackageReference Include="System.Security.Cryptography.Encoding" Version="4.3.0" />
     <PackageReference Include="System.Security.Cryptography.Primitives" Version="4.3.0" />
     <PackageReference Include="System.Security.Cryptography.X509Certificates" Version="4.3.0" />
-    <PackageReference Include="TDAmeritradeApi.Client" Version="1.2.0" />
   </ItemGroup>
   <ItemGroup>
     <Compile Include="..\Common\Properties\SharedAssemblyInfo.cs" Link="Properties\SharedAssemblyInfo.cs" />
